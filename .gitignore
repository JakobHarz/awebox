--- conflicted
+++ resolved
@@ -24,12 +24,9 @@
 *.awe
 *.dict
 *.ipynb
-<<<<<<< HEAD
 *.pckl
-=======
 cache/
 tracking_files/
->>>>>>> e788de66
 
 # Profiler
 *.prof
