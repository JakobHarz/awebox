--- conflicted
+++ resolved
@@ -35,10 +35,6 @@
 import awebox.mdl.wind as wind
 
 import matplotlib
-<<<<<<< HEAD
-=======
-matplotlib.use('TkAgg')
->>>>>>> e194772c
 
 def plot_wake(plot_dict, cosmetics, fig_name, side):
 
