--- conflicted
+++ resolved
@@ -69,11 +69,7 @@
                 vars_lb['coll_var', kdx, ddx, var_type, name] = model.variable_bounds[var_type][name]['lb']
                 vars_ub['coll_var', kdx, ddx, var_type, name] = model.variable_bounds[var_type][name]['ub']
             
-<<<<<<< HEAD
             elif use_depending_on_periodicity  and (not var_is_coll_var) and not u_poly:
-=======
-            elif nlp_options['collocation']['u_param'] == 'zoh' and use_depending_on_periodicity and (not var_is_coll_var):
->>>>>>> 1a79d67d
                 vars_lb[var_type, kdx, name] = model.variable_bounds[var_type][name]['lb']
                 vars_ub[var_type, kdx, name] = model.variable_bounds[var_type][name]['ub']
 
