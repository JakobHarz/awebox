#
#    This file is part of awebox.
#
#    awebox -- A modeling and optimization framework for multi-kite AWE systems.
#    Copyright (C) 2017-2020 Jochem De Schutter, Rachel Leuthold, Moritz Diehl,
#                            ALU Freiburg.
#    Copyright (C) 2018-2020 Thilo Bronnenmeyer, Kiteswarms Ltd.
#    Copyright (C) 2016      Elena Malz, Sebastien Gros, Chalmers UT.
#
#    awebox is free software; you can redistribute it and/or
#    modify it under the terms of the GNU Lesser General Public
#    License as published by the Free Software Foundation; either
#    version 3 of the License, or (at your option) any later version.
#
#    awebox is distributed in the hope that it will be useful,
#    but WITHOUT ANY WARRANTY; without even the implied warranty of
#    MERCHANTABILITY or FITNESS FOR A PARTICULAR PURPOSE.  See the GNU
#    Lesser General Public License for more details.
#
#    You should have received a copy of the GNU Lesser General Public
#    License along with awebox; if not, write to the Free Software Foundation,
#    Inc., 51 Franklin Street, Fifth Floor, Boston, MA  02110-1301  USA
#
#
'''
discretization code (direct collocation or multiple shooting)
creates nlp variables and outputs, and gets discretized constraints
python-3.5 / casadi-3.4.5
- authors: elena malz 2016
           rachel leuthold, jochem de schutter alu-fr 2017-21
'''

import casadi.tools as cas

import awebox.ocp.constraints as constraints
import awebox.ocp.collocation as coll_module
import awebox.ocp.multiple_shooting as ms_module
import awebox.ocp.ocp_outputs as ocp_outputs
import awebox.ocp.var_struct as var_struct

import awebox.tools.struct_operations as struct_op
import awebox.tools.print_operations as print_op

def construct_time_grids(nlp_options):

    time_grids = {}
    nk = nlp_options['n_k']
    if nlp_options['discretization'] == 'direct_collocation':
        direct_collocation = True
        ms = False
        d = nlp_options['collocation']['d']
        scheme = nlp_options['collocation']['scheme']
        tau_root = cas.vertcat(cas.collocation_points(d, scheme))
        tcoll = []

    elif nlp_options['discretization'] == 'multiple_shooting':
        direct_collocation = False
        ms = True
        tcoll = None

    # make symbolic time constants
    if nlp_options['phase_fix'] == 'single_reelout':
        tfsym = cas.SX.sym('tfsym',2)
        nk_reelout = round(nk * nlp_options['phase_fix_reelout'])

        t_switch = tfsym[0] * nk_reelout / nk
        time_grids['t_switch'] = cas.Function('tgrid_tswitch', [tfsym], [t_switch])

    else:
        tfsym = cas.SX.sym('tfsym',1)

    # initialize
    tx = []
    tu = []

    for k in range(nk+1):

        # extract correct time constant in case of single_reelout phase fix
        if nlp_options['phase_fix'] == 'single_reelout':
            if k < nk_reelout:
                tf = tfsym[0]
                k0 = 0.0
                kcount = k
            else:
                tf = tfsym[1]
                k0 = nk_reelout * tfsym[0]/ tf
                kcount = k - nk_reelout
        else:
            k0 = 0.0
            kcount = k
            tf = tfsym

        # add interval timings
        tx = cas.vertcat(tx, (k0 + kcount) * tf / float(nk))
        if k < nk:
            tu = cas.vertcat(tu, (k0 + kcount) * tf / float(nk))

        # add collocation timings
        if direct_collocation and (k < nk):
            for j in range(d):
                tcoll = cas.vertcat(tcoll,(k0 + kcount + tau_root[j]) * tf / float(nk))

    if direct_collocation:
        # reshape tcoll
        tcoll = tcoll.reshape((d,nk)).T
        tx_coll = cas.vertcat(cas.horzcat(tu, tcoll).T.reshape((nk*(d+1),1)),tx[-1])

        # write out collocation grids
        time_grids['coll'] = cas.Function('tgrid_coll',[tfsym],[tcoll])
        time_grids['x_coll'] = cas.Function('tgrid_x_coll',[tfsym],[tx_coll])

    # write out interval grid
    time_grids['x'] = cas.Function('tgrid_x',[tfsym],[tx])
    time_grids['u'] = cas.Function('tgrid_u',[tfsym],[tu])


    return time_grids

def setup_nlp_cost():

    cost = cas.struct_symSX([(
        cas.entry('tracking'),
        cas.entry('u_regularisation'),
        cas.entry('xddot_regularisation'),
        cas.entry('gamma'),
        cas.entry('iota'),
        cas.entry('psi'),
        cas.entry('tau'),
        cas.entry('eta'),
        cas.entry('nu'),
        cas.entry('upsilon'),
        cas.entry('fictitious'),
        cas.entry('power'),
        cas.entry('t_f'),
        cas.entry('theta_regularisation'),
        cas.entry('nominal_landing'),
        cas.entry('compromised_battery'),
        cas.entry('transition'),
        cas.entry('slack')
    )])

    return cost


def setup_nlp_p_fix(V, model):

    # fixed system parameters
    p_fix = cas.struct_symSX([(
        cas.entry('ref', struct=V),     # tracking reference for cost function
        cas.entry('weights', struct=model.variables)  # weights for cost function
    )])

    return p_fix

def setup_nlp_p(V, model):

    cost = setup_nlp_cost()
    p_fix = setup_nlp_p_fix(V, model)

    use_vortex_linearization = 'lin' in model.parameters_dict.keys()
    if use_vortex_linearization:
        P = cas.struct_symMX([
            cas.entry('p', struct=p_fix),
            cas.entry('cost', struct=cost),
            cas.entry('theta0', struct=model.parameters_dict['theta0']),
            cas.entry('lin', struct=V)
        ])
    else:
        P = cas.struct_symMX([
            cas.entry('p',      struct = p_fix),
            cas.entry('cost',   struct = cost),
            cas.entry('theta0', struct = model.parameters_dict['theta0'])
        ])

    return P

def setup_integral_output_structure(nlp_options, integral_outputs):

    nk = nlp_options['n_k']

    entry_tuple = ()

    # interval outputs
    entry_tuple += (
        cas.entry('int_out', repeat = [nk+1], struct = integral_outputs),
    )

    if nlp_options['discretization'] == 'direct_collocation':
        d  = nlp_options['collocation']['d']
        entry_tuple += (
            cas.entry('coll_int_out', repeat = [nk,d], struct = integral_outputs),
        )

    Integral_outputs_struct = cas.struct_symMX([entry_tuple])

    return Integral_outputs_struct

def setup_output_structure(nlp_options, model_outputs, global_outputs):

    # create outputs
    nk = nlp_options['n_k']

    entry_tuple =  ()
    if nlp_options['discretization'] == 'direct_collocation':

        # extract collocation parameters
        d  = nlp_options['collocation']['d']
        scheme = nlp_options['collocation']['scheme']

        # define outputs on interval and collocation nodes
        if nlp_options['collocation']['u_param'] == 'poly':
            entry_tuple += (
                cas.entry('coll_outputs', repeat = [nk,d], struct = model_outputs),
            )

        elif nlp_options['collocation']['u_param'] == 'zoh':
            entry_tuple += (
                cas.entry('outputs',      repeat = [nk],   struct = model_outputs),
                cas.entry('coll_outputs', repeat = [nk,d], struct = model_outputs),
            )

    elif nlp_options['discretization'] == 'multiple_shooting':

        # define outputs on interval nodes
        entry_tuple += (
            cas.entry('outputs', repeat = [nk], struct = model_outputs),
        )

    Outputs = cas.struct_symSX([entry_tuple]
                           + [cas.entry('final', struct=global_outputs)])

    return Outputs

def discretize(nlp_options, model, formulation):

    # -----------------------------------------------------------------------------
    # discretization setup
    # -----------------------------------------------------------------------------
    nk = nlp_options['n_k']

    direct_collocation = (nlp_options['discretization'] == 'direct_collocation')
    multiple_shooting = (nlp_options['discretization'] == 'multiple_shooting')

    if direct_collocation:
        d = nlp_options['collocation']['d']
        scheme = nlp_options['collocation']['scheme']
        Collocation = coll_module.Collocation(nk, d, scheme)

        dae = None
        Multiple_shooting = None

        V = var_struct.setup_nlp_v(nlp_options, model, Collocation)
        P = setup_nlp_p(V, model)

        Xdot = Collocation.get_xdot(nlp_options, V, model)
        [coll_outputs,
        Integral_outputs_list,
        Integral_constraint_list] = Collocation.collocate_outputs_and_integrals(nlp_options, model, formulation, V, P, Xdot)

        ms_xf = None
        ms_z0 = None
        ms_vars = None
        ms_params = None


    if multiple_shooting:
        dae = model.get_dae()
        Multiple_shooting = ms_module.Multiple_shooting(nk, dae, nlp_options['integrator'])
        Collocation = None

        V = var_struct.setup_nlp_v(nlp_options, model)
        P = setup_nlp_p(V, model)

        [ms_xf,
         ms_z0,
         ms_vars,
         ms_params,
         Xdot,
         _,
         ms_outputs,
         Integral_outputs_list,
         Integral_constraint_list] = Multiple_shooting.discretize_constraints(nlp_options, model, formulation, V, P)

    #-------------------------------------------
    # DISCRETIZE VARIABLES, CREATE NLP PARAMETERS
    #-------------------------------------------

    # construct time grids for this nlp
    time_grids = construct_time_grids(nlp_options)


    # ---------------------------------------
    # PREPARE OUTPUTS STRUCTURE
    # ---------------------------------------
    mdl_outputs = model.outputs

    global_outputs, _ = ocp_outputs.collect_global_outputs(nlp_options, model, V)
    global_outputs_fun = cas.Function('global_outputs_fun', [V, P], [global_outputs.cat])

    Outputs_struct = setup_output_structure(nlp_options, mdl_outputs, global_outputs)

    #-------------------------------------------
    # COLLOCATE OUTPUTS
    #-------------------------------------------

    # prepare listing of outputs and constraints
    Outputs_list = []

    # Construct outputs
    if multiple_shooting:
        for kdx in range(nk):
            # compute outputs for this time interval
            Outputs_list.append(ms_outputs[:,kdx])

    if direct_collocation:
        for kdx in range(nk):
            
            if nlp_options['collocation']['u_param'] == 'zoh':
                Outputs_list.append(coll_outputs[:,kdx*(d+1)])

            # add outputs on collocation nodes
            for ddx in range(d):

<<<<<<< HEAD
                # compute outputs for this time interval
                if nlp_options['collocation']['u_param'] == 'zoh':
                    Outputs_list.append(coll_outputs[:,kdx*(d+1)+ddx+1])
                elif nlp_options['collocation']['u_param'] == 'poly':
                    Outputs_list.append(coll_outputs[:,kdx*(d)+ddx])
    Outputs_list.append(form_outputs_fun(V, P))
=======
    Outputs_list.append(global_outputs_fun(V, P))
>>>>>>> d04eac0d

    # Create Outputs struct and function
    Outputs = Outputs_struct(cas.vertcat(*Outputs_list))
    Outputs_fun = cas.Function('Outputs_fun', [V, P], [Outputs.cat])

    # Create Integral outputs struct and function
    Integral_outputs_struct = setup_integral_output_structure(nlp_options, model.integral_outputs)
    Integral_outputs = Integral_outputs_struct(cas.vertcat(*Integral_outputs_list))
    Integral_outputs_fun = cas.Function('Integral_outputs_fun', [V, P], [Integral_outputs.cat])

    Xdot_struct = struct_op.construct_Xdot_struct(nlp_options, model.variables_dict)
    Xdot_fun = cas.Function('Xdot_fun',[V],[Xdot])

    # -------------------------------------------
    # GET CONSTRAINTS
    # -------------------------------------------
    ocp_cstr_list, ocp_cstr_struct = constraints.get_constraints(nlp_options, V, P, Xdot, model, dae, formulation,
        Integral_constraint_list, Collocation, Multiple_shooting, ms_z0, ms_xf,
            ms_vars, ms_params, Outputs, time_grids)

    return V, P, Xdot_struct, Xdot_fun, ocp_cstr_list, ocp_cstr_struct, Outputs_struct, Outputs_fun, Integral_outputs_struct, Integral_outputs_fun, time_grids, Collocation, Multiple_shooting

<|MERGE_RESOLUTION|>--- conflicted
+++ resolved
@@ -321,16 +321,12 @@
             # add outputs on collocation nodes
             for ddx in range(d):
 
-<<<<<<< HEAD
                 # compute outputs for this time interval
                 if nlp_options['collocation']['u_param'] == 'zoh':
                     Outputs_list.append(coll_outputs[:,kdx*(d+1)+ddx+1])
                 elif nlp_options['collocation']['u_param'] == 'poly':
                     Outputs_list.append(coll_outputs[:,kdx*(d)+ddx])
-    Outputs_list.append(form_outputs_fun(V, P))
-=======
     Outputs_list.append(global_outputs_fun(V, P))
->>>>>>> d04eac0d
 
     # Create Outputs struct and function
     Outputs = Outputs_struct(cas.vertcat(*Outputs_list))
