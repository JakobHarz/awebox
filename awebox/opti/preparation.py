#
#    This file is part of awebox.
#
#    awebox -- A modeling and optimization framework for multi-kite AWE systems.
#    Copyright (C) 2017-2020 Jochem De Schutter, Rachel Leuthold, Moritz Diehl,
#                            ALU Freiburg.
#    Copyright (C) 2018-2020 Thilo Bronnenmeyer, Kiteswarms Ltd.
#    Copyright (C) 2016      Elena Malz, Sebastien Gros, Chalmers UT.
#
#    awebox is free software; you can redistribute it and/or
#    modify it under the terms of the GNU Lesser General Public
#    License as published by the Free Software Foundation; either
#    version 3 of the License, or (at your option) any later version.
#
#    awebox is distributed in the hope that it will be useful,
#    but WITHOUT ANY WARRANTY; without even the implied warranty of
#    MERCHANTABILITY or FITNESS FOR A PARTICULAR PURPOSE.  See the GNU
#    Lesser General Public License for more details.
#
#    You should have received a copy of the GNU Lesser General Public
#    License along with awebox; if not, write to the Free Software Foundation,
#    Inc., 51 Franklin Street, Fifth Floor, Boston, MA  02110-1301  USA
#
#
''' preparation for running the homotopy process.

python-3.5 / casadi-3.4.5
- authors: rachel leuthold, thilo bronnenmeyer, alu-fr 2018
'''

from .initialization_dir import modular as initialization_modular, initialization

from . import reference

import awebox.tools.struct_operations as struct_op

import copy

import casadi as cas

from awebox.logger.logger import Logger as awelogger
import awebox.tools.print_operations as print_op


def initialize_arg(nlp, formulation, model, options, warmstart_solution_dict = None):

    p_fix_num = initialize_opti_parameters_with_model_parameters(nlp, options)

    # V_init = initialization.get_initial_guess(nlp, model, formulation, options)
    if options['initialization']['initialization_type'] == 'default':
        V_init = initialization.get_initial_guess(nlp, model, formulation, options['initialization'], p_fix_num)
    elif options['initialization']['initialization_type'] == 'modular':
        V_init = initialization_modular.get_initial_guess(nlp, model, formulation, options['initialization'])

    use_warmstart = not (warmstart_solution_dict == None)
    if use_warmstart:
        [V_init_proposed, _, _] = struct_op.setup_warmstart_data(nlp, warmstart_solution_dict)
        V_shape_matches = (V_init_proposed.cat.shape == nlp.V.cat.shape)
        if V_shape_matches:
            V_init = V_init_proposed
        else:
            raise ValueError('Variables of specified warmstart do not correspond to NLP requirements.')

    V_ref = reference.get_reference(nlp, model, V_init, options)

    p_fix_num = add_weights_and_refs_to_opti_parameters(p_fix_num, V_ref, nlp, model, V_init, options)

    [V_bounds, g_bounds] = set_initial_bounds(nlp, model, formulation, options, V_init)

    V_bounds = fix_q_and_r_values_if_necessary(options, nlp, model, V_bounds, V_init)

    arg = {}
    # initial condition
    arg['x0'] = V_init

    # bounds on x
    arg['lbx'] = V_bounds['lb']
    arg['ubx'] = V_bounds['ub']

    # bounds on g
    arg['lbg'] = g_bounds['lb']
    arg['ubg'] = g_bounds['ub']
    arg['p'] = p_fix_num  # hand over the parameters to the solver

    return arg



def initialize_opti_parameters_with_model_parameters(nlp, options):
    # --------------------
    # parameter values
    # --------------------
    # build reference parameters, references of cost function should match the
    # initial guess

    P = nlp.P
    p_fix_num = P(0.)

    # system parameters
    param_options = options['initialization']['sys_params_num']
    for param_type in list(param_options.keys()):
        if isinstance(param_options[param_type],dict):
            for param in list(param_options[param_type].keys()):
                if isinstance(param_options[param_type][param],dict):
                    for subparam in list(param_options[param_type][param].keys()):
                        p_fix_num['theta0',param_type,param,subparam] = param_options[param_type][param][subparam]

                else:
                    p_fix_num['theta0',param_type,param] = options['initialization']['sys_params_num'][param_type][param]

        else:
            p_fix_num['theta0',param_type] = param_options[param_type]

    return p_fix_num



def add_weights_and_refs_to_opti_parameters(p_fix_num, V_ref, nlp, model, V_init, options):

    p_fix_num['p', 'weights'] = 1.0e-8

    # weights and references
    for variable_type in set(model.variables.keys()):
        for name in struct_op.subkeys(model.variables, variable_type):
            # set weights
            var_name, _ = struct_op.split_name_and_node_identifier(name)

            if var_name[0] == 'w':
                # then, this is a vortex wake variable
                var_name = 'w'


            if var_name in list(options['weights'].keys()):  # global variable
                p_fix_num['p', 'weights', variable_type, name] = options['weights'][var_name]
            else:
                p_fix_num['p', 'weights', variable_type, name] = 1.0

            # set references
            if variable_type == 'u':
                if 'u' in V_ref.keys():
                    p_fix_num['p', 'ref', variable_type, :, name] = V_ref[variable_type, :, name]
                else:
                    p_fix_num['p', 'ref', 'coll_var', :, :, variable_type, name] = V_ref['coll_var', :, :, variable_type, name]

            elif variable_type == 'theta':
                p_fix_num['p', 'ref', variable_type, name] = V_ref[variable_type, name]
            elif variable_type in {'x','z'}:
                if variable_type in list(V_ref.keys()):
                    p_fix_num['p', 'ref', variable_type, :, name] = V_ref[variable_type, :, name]
                if 'coll_var' in list(V_ref.keys()):
                    p_fix_num['p', 'ref', 'coll_var', :, :, variable_type, name] = V_ref['coll_var', :, :, variable_type, name]

    use_vortex_linearization = 'lin' in nlp.P.keys()
    if use_vortex_linearization:
        p_fix_num['lin'] = V_init

    return p_fix_num

def set_initial_bounds(nlp, model, formulation, options, V_init):
    V_bounds = {}

    for name in list(nlp.V_bounds.keys()):
        V_bounds[name] = copy.deepcopy(nlp.V_bounds[name])

    g_bounds = copy.deepcopy(nlp.g_bounds)

    if 'ellipse_half21' in model.constraints_dict['inequality'].keys():
        g_ub = nlp.g(g_bounds['ub'])
        switch_kdx = round(nlp.options['n_k'] * nlp.options['phase_fix_reelout'])
        for k in range(switch_kdx+1, nlp.options['n_k']):
            g_ub['path', k, 'ellipse_half21'] = 1e5
            g_ub['path', k, 'ellipse_half31'] = 1e5
        g_bounds['ub'] = g_ub.cat

    # set homotopy parameters
    for name in list(model.parameters_dict['phi'].keys()):
        V_bounds['lb']['phi', name] = 1.
        V_bounds['ub']['phi', name] = 1.

    for name in list(formulation.xi_dict['xi_bounds'].keys()):
        xi_bounds = formulation.xi_dict['xi_bounds']
        V_bounds['lb']['xi', name] = xi_bounds[name][0]
        V_bounds['ub']['xi', name] = xi_bounds[name][1]

    for name in struct_op.subkeys(model.variables, 'theta'):
        if not name == 't_f' and not name[:3] == 'l_c' and not name[:6] == 'diam_c':
            initial_si_value = options['initialization']['theta'][name]
            initial_scaled_value = initial_si_value / model.scaling['theta'][name]

            V_bounds['ub']['theta', name] = initial_scaled_value
            V_bounds['lb']['theta', name] = initial_scaled_value

    initial_si_time = V_init['theta','t_f'] # * options['homotopy']['phase_fix'] #todo: move phase fixing to nlp
    initial_scaled_time = initial_si_time / model.scaling['theta']['t_f']

    # set theta parameters
    V_bounds['lb']['theta', 't_f'] = initial_scaled_time
    V_bounds['ub']['theta', 't_f'] = initial_scaled_time

    if 'P_max' in model.variables_dict['theta'].keys():
        if options['cost']['P_max'][0] == 1.0:
            V_bounds['lb']['theta', 'P_max'] = 1e3
            V_bounds['ub']['theta', 'P_max'] = 1e3
            nlp.V_bounds['lb']['theta', 'P_max'] = 1e3
            nlp.V_bounds['ub']['theta', 'P_max'] = 1e3

    # set fictitious forces bounds
    for name in list(model.variables_dict['u'].keys()):
        if 'fict' in name:
            if 'u' in V_init.keys():
                V_bounds['lb']['u', :, name] = -cas.inf
                V_bounds['ub']['u', :, name] = cas.inf
            else:
                V_bounds['lb']['coll_var', :, :, 'u', name] = -cas.inf
                V_bounds['ub']['coll_var', :, :, 'u', name] = cas.inf

    # if phase-fix, first free dl_t before introducing phase-fix in switch to power
    if nlp.V['theta','t_f'].shape[0] > 1:
        V_bounds['lb']['x',:,'dl_t'] = model.variable_bounds['x']['dl_t']['lb']
        V_bounds['ub']['x',:,'dl_t'] = model.variable_bounds['x']['dl_t']['ub']

        # make sure that pumping range fixing bounds are not imposed initially
        # TODO: write if test.....
        V_bounds['lb']['x',:,'l_t'] = V_bounds['lb']['x',1,'l_t']
        V_bounds['ub']['x',:,'l_t'] = V_bounds['ub']['x',1,'l_t']

        if 'coll_var' in list(nlp.V.keys()):
            V_bounds['lb']['coll_var',:,:,'x','dl_t'] = model.variable_bounds['x']['dl_t']['lb']
            V_bounds['ub']['coll_var',:,:,'x','dl_t'] = model.variable_bounds['x']['dl_t']['ub']

    return V_bounds, g_bounds


def generate_default_solver_options(options):

    opts = {}
    opts['expand'] = options['expand']

    if options['nlp_solver'] == 'ipopt':
        opts['ipopt.linear_solver'] = options['linear_solver']
        opts['ipopt.max_iter'] = options['max_iter']
        opts['ipopt.max_cpu_time'] = options['max_cpu_time']

        opts['ipopt.mu_target'] = options['mu_target']
        opts['ipopt.mu_init'] = options['mu_init']
        opts['ipopt.tol'] = options['tol']
        opts['ipopt.ma57_automatic_scaling'] = 'yes'

        if awelogger.logger.getEffectiveLevel() > 10:
            opts['ipopt.print_level'] = 0
            opts['print_time'] = 0
            opts['ipopt.sb'] = 'yes'

        if options['hessian_approximation']:
            opts['ipopt.hessian_approximation'] = 'limited-memory'

    opts['record_time'] = 1

    opts['jit'] = options['jit']
    if options['jit']:
        opts['compiler'] = options['compiler']
        opts['jit_options'] = {'flags': options['jit_flags']}

    return opts


def generate_hippo_strategy_solvers(awebox_callback, nlp, options):
    initial_opts = generate_default_solver_options(options)
    middle_opts = generate_default_solver_options(options)
    final_opts = generate_default_solver_options(options)

<<<<<<< HEAD
    initial_opts['ipopt.mu_target'] = options['mu_hippo']
    initial_opts['ipopt.acceptable_iter'] = options['acceptable_iter_hippo']  # 5
    initial_opts['ipopt.tol'] = options['tol_hippo']

    middle_opts['ipopt.mu_init'] = options['mu_hippo']
    middle_opts['ipopt.mu_target'] = options['mu_hippo']
    middle_opts['ipopt.acceptable_iter'] = options['acceptable_iter_hippo']  # 5
    middle_opts['ipopt.tol'] = options['tol_hippo']

    final_opts['ipopt.mu_init'] = options['mu_hippo']
=======
    if options['nlp_solver'] == 'ipopt':
        initial_opts['ipopt.mu_target'] = options['mu_hippo']
        initial_opts['ipopt.acceptable_iter'] = options['acceptable_iter_hippo']#5
        initial_opts['ipopt.tol'] = options['tol_hippo']

        middle_opts['ipopt.mu_init'] = options['mu_hippo']
        middle_opts['ipopt.mu_target'] = options['mu_hippo']
        middle_opts['ipopt.acceptable_iter'] = options['acceptable_iter_hippo']#5
        middle_opts['ipopt.tol'] = options['tol_hippo']
        middle_opts['ipopt.warm_start_init_point'] = 'yes'
        middle_opts['ipopt.max_iter'] = options['max_iter_hippo']
        final_opts['ipopt.mu_init'] = options['mu_hippo']
        final_opts['ipopt.warm_start_init_point'] = 'yes'
>>>>>>> 63ae58a0

    if options['callback']:
        initial_opts['iteration_callback'] = awebox_callback
        initial_opts['iteration_callback_step'] = options['callback_step']

        middle_opts['iteration_callback'] = awebox_callback
        middle_opts['iteration_callback_step'] = options['callback_step']

        final_opts['iteration_callback'] = awebox_callback
        final_opts['iteration_callback_step'] = options['callback_step']


<<<<<<< HEAD
    solvers = {}
    initial_solver = cas.nlpsol('solver', 'ipopt', nlp.get_nlp(), initial_opts)
    middle_solver = cas.nlpsol('solver', 'ipopt', nlp.get_nlp(), middle_opts)
    final_solver = cas.nlpsol('solver', 'ipopt', nlp.get_nlp(), final_opts)
=======
    if options['nlp_solver'] == 'ipopt':
        initial_solver = cas.nlpsol('solver', 'ipopt', nlp.get_nlp(), initial_opts)
        middle_solver = cas.nlpsol('solver', 'ipopt', nlp.get_nlp(), middle_opts)
        final_solver = cas.nlpsol('solver', 'ipopt', nlp.get_nlp(), final_opts)
    elif options['nlp_solver'] == 'worhp':
        initial_solver = cas.nlpsol('solver', 'worhp', nlp.get_nlp(), final_opts)
        middle_solver = initial_solver
        final_solver = initial_solver
>>>>>>> 63ae58a0

    solvers['initial'] = initial_solver
    solvers['middle'] = middle_solver
    solvers['final'] = final_solver

    return solvers


def generate_nonhippo_strategy_solvers(awebox_callback, nlp, options):
    opts = generate_default_solver_options(options)

    if options['callback']:
        opts['iteration_callback'] = awebox_callback
        opts['iteration_callback_step'] = options['callback_step']

    solvers = {}
    solver = cas.nlpsol('solver', 'ipopt', nlp.get_nlp(), opts)
    solvers['all'] = solver

    return solvers


def generate_solvers(awebox_callback, nlp, options):

    use_hippo_strategy = options['hippo_strategy']

    if use_hippo_strategy:
        solvers = generate_hippo_strategy_solvers(awebox_callback, nlp, options)
    else:
        solvers = generate_nonhippo_strategy_solvers(awebox_callback, nlp, options)

    return solvers

def fix_q_and_r_values_if_necessary(solver_options, nlp, model, V_bounds, V_init):

    if solver_options['fixed_q_r_values']:

        indices = nlp.V.f['x', :, 'q10'] + nlp.V.f['x', 0, 0, 'dq10']
        for idx in indices:
            V_bounds['lb'].cat[idx] = V_init.cat[idx]
            V_bounds['ub'].cat[idx] = V_init.cat[idx]

        if model.kite_dof == 6:
            indices = nlp.V.f['x', 0, 'omega10'] + nlp.V.f['x', 0, 'r10']
            for idx in indices:
                V_bounds['lb'].cat[idx] = V_init.cat[idx]
                V_bounds['ub'].cat[idx] = V_init.cat[idx]

            # lower triangular elements
            indices = nlp.V.f['x', 1:, 'r10', 1] + nlp.V.f['x', 1:, 'r10', 2] + nlp.V.f['x', 1:, 'r10', 5]
            for idx in indices:
                V_bounds['lb'].cat[idx] = V_init.cat[idx]
                V_bounds['ub'].cat[idx] = V_init.cat[idx]

    return V_bounds<|MERGE_RESOLUTION|>--- conflicted
+++ resolved
@@ -95,6 +95,38 @@
 
     P = nlp.P
     p_fix_num = P(0.)
+    p_fix_num['p', 'weights'] = 1.0e-8
+
+    # weights and references
+    for variable_type in set(model.variables.keys()):
+        for name in struct_op.subkeys(model.variables, variable_type):
+            # set weights
+            var_name, _ = struct_op.split_name_and_node_identifier(name)
+
+            if var_name[0] == 'w':
+                # then, this is a vortex wake variable
+                var_name = 'w'
+
+
+            if var_name in list(options['weights'].keys()):  # global variable
+                p_fix_num['p', 'weights', variable_type, name] = options['weights'][var_name]
+            else:
+                p_fix_num['p', 'weights', variable_type, name] = 1.0
+
+            # set references
+            if variable_type == 'u':
+                if 'u' in V_ref.keys():
+                    p_fix_num['p', 'ref', variable_type, :, name] = V_ref[variable_type, :, name]
+                else:
+                    p_fix_num['p', 'ref', 'coll_var', :, :, variable_type, name] = V_ref['coll_var', :, :, variable_type, name]
+
+            elif variable_type == 'theta':
+                p_fix_num['p', 'ref', variable_type, name] = V_ref[variable_type, name]
+            elif variable_type in {'x','z'}:
+                if variable_type in list(V_ref.keys()):
+                    p_fix_num['p', 'ref', variable_type, :, name] = V_ref[variable_type, :, name]
+                if 'coll_var' in list(V_ref.keys()):
+                    p_fix_num['p', 'ref', 'coll_var', :, :, variable_type, name] = V_ref['coll_var', :, :, variable_type, name]
 
     # system parameters
     param_options = options['initialization']['sys_params_num']
@@ -111,46 +143,7 @@
         else:
             p_fix_num['theta0',param_type] = param_options[param_type]
 
-    return p_fix_num
-
-
-
-def add_weights_and_refs_to_opti_parameters(p_fix_num, V_ref, nlp, model, V_init, options):
-
-    p_fix_num['p', 'weights'] = 1.0e-8
-
-    # weights and references
-    for variable_type in set(model.variables.keys()):
-        for name in struct_op.subkeys(model.variables, variable_type):
-            # set weights
-            var_name, _ = struct_op.split_name_and_node_identifier(name)
-
-            if var_name[0] == 'w':
-                # then, this is a vortex wake variable
-                var_name = 'w'
-
-
-            if var_name in list(options['weights'].keys()):  # global variable
-                p_fix_num['p', 'weights', variable_type, name] = options['weights'][var_name]
-            else:
-                p_fix_num['p', 'weights', variable_type, name] = 1.0
-
-            # set references
-            if variable_type == 'u':
-                if 'u' in V_ref.keys():
-                    p_fix_num['p', 'ref', variable_type, :, name] = V_ref[variable_type, :, name]
-                else:
-                    p_fix_num['p', 'ref', 'coll_var', :, :, variable_type, name] = V_ref['coll_var', :, :, variable_type, name]
-
-            elif variable_type == 'theta':
-                p_fix_num['p', 'ref', variable_type, name] = V_ref[variable_type, name]
-            elif variable_type in {'x','z'}:
-                if variable_type in list(V_ref.keys()):
-                    p_fix_num['p', 'ref', variable_type, :, name] = V_ref[variable_type, :, name]
-                if 'coll_var' in list(V_ref.keys()):
-                    p_fix_num['p', 'ref', 'coll_var', :, :, variable_type, name] = V_ref['coll_var', :, :, variable_type, name]
-
-    use_vortex_linearization = 'lin' in nlp.P.keys()
+    use_vortex_linearization = 'lin' in P.keys()
     if use_vortex_linearization:
         p_fix_num['lin'] = V_init
 
@@ -269,32 +262,21 @@
     middle_opts = generate_default_solver_options(options)
     final_opts = generate_default_solver_options(options)
 
-<<<<<<< HEAD
-    initial_opts['ipopt.mu_target'] = options['mu_hippo']
-    initial_opts['ipopt.acceptable_iter'] = options['acceptable_iter_hippo']  # 5
-    initial_opts['ipopt.tol'] = options['tol_hippo']
-
-    middle_opts['ipopt.mu_init'] = options['mu_hippo']
-    middle_opts['ipopt.mu_target'] = options['mu_hippo']
-    middle_opts['ipopt.acceptable_iter'] = options['acceptable_iter_hippo']  # 5
-    middle_opts['ipopt.tol'] = options['tol_hippo']
-
-    final_opts['ipopt.mu_init'] = options['mu_hippo']
-=======
     if options['nlp_solver'] == 'ipopt':
         initial_opts['ipopt.mu_target'] = options['mu_hippo']
-        initial_opts['ipopt.acceptable_iter'] = options['acceptable_iter_hippo']#5
+        initial_opts['ipopt.acceptable_iter'] = options['acceptable_iter_hippo']  # 5
         initial_opts['ipopt.tol'] = options['tol_hippo']
 
         middle_opts['ipopt.mu_init'] = options['mu_hippo']
         middle_opts['ipopt.mu_target'] = options['mu_hippo']
-        middle_opts['ipopt.acceptable_iter'] = options['acceptable_iter_hippo']#5
+        middle_opts['ipopt.acceptable_iter'] = options['acceptable_iter_hippo']  # 5
         middle_opts['ipopt.tol'] = options['tol_hippo']
         middle_opts['ipopt.warm_start_init_point'] = 'yes'
         middle_opts['ipopt.max_iter'] = options['max_iter_hippo']
+
         final_opts['ipopt.mu_init'] = options['mu_hippo']
         final_opts['ipopt.warm_start_init_point'] = 'yes'
->>>>>>> 63ae58a0
+
 
     if options['callback']:
         initial_opts['iteration_callback'] = awebox_callback
@@ -306,23 +288,11 @@
         final_opts['iteration_callback'] = awebox_callback
         final_opts['iteration_callback_step'] = options['callback_step']
 
-
-<<<<<<< HEAD
-    solvers = {}
     initial_solver = cas.nlpsol('solver', 'ipopt', nlp.get_nlp(), initial_opts)
     middle_solver = cas.nlpsol('solver', 'ipopt', nlp.get_nlp(), middle_opts)
     final_solver = cas.nlpsol('solver', 'ipopt', nlp.get_nlp(), final_opts)
-=======
-    if options['nlp_solver'] == 'ipopt':
-        initial_solver = cas.nlpsol('solver', 'ipopt', nlp.get_nlp(), initial_opts)
-        middle_solver = cas.nlpsol('solver', 'ipopt', nlp.get_nlp(), middle_opts)
-        final_solver = cas.nlpsol('solver', 'ipopt', nlp.get_nlp(), final_opts)
-    elif options['nlp_solver'] == 'worhp':
-        initial_solver = cas.nlpsol('solver', 'worhp', nlp.get_nlp(), final_opts)
-        middle_solver = initial_solver
-        final_solver = initial_solver
->>>>>>> 63ae58a0
-
+
+    solvers = {}
     solvers['initial'] = initial_solver
     solvers['middle'] = middle_solver
     solvers['final'] = final_solver
@@ -337,8 +307,12 @@
         opts['iteration_callback'] = awebox_callback
         opts['iteration_callback_step'] = options['callback_step']
 
+    if options['nlp_solver'] == 'ipopt':
+        solver = cas.nlpsol('solver', 'ipopt', nlp.get_nlp(), opts)
+    elif options['nlp_solver'] == 'worhp':
+        solver = cas.nlpsol('solver', 'worhp', nlp.get_nlp(), opts)
+
     solvers = {}
-    solver = cas.nlpsol('solver', 'ipopt', nlp.get_nlp(), opts)
     solvers['all'] = solver
 
     return solvers
@@ -348,7 +322,7 @@
 
     use_hippo_strategy = options['hippo_strategy']
 
-    if use_hippo_strategy:
+    if use_hippo_strategy and (options['nlp_solver'] == 'ipopt'):
         solvers = generate_hippo_strategy_solvers(awebox_callback, nlp, options)
     else:
         solvers = generate_nonhippo_strategy_solvers(awebox_callback, nlp, options)
