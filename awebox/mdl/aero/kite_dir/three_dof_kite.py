--- conflicted
+++ resolved
@@ -97,18 +97,11 @@
     CL = coeff[0]
 
     CD0 = 0.
-<<<<<<< HEAD
     poss_drag_labels_in_order_of_increasing_preference = ['CX', 'CA', 'CD']
     for poss_drag_label in poss_drag_labels_in_order_of_increasing_preference:
         local_parameter_label = '[theta0,aero,' + poss_drag_label + ',0,0]'
         if local_parameter_label in parameters.labels():
             CD0 = vect_op.abs(parameters['theta0', 'aero', poss_drag_label, '0'][0])
-=======
-    for cd_equiv in drag_coefficient_at_zero_alpha_equivs:
-        tentative_name = '[theta0,aero,' + cd_equiv +',0,0]'
-        if tentative_name in parameters.labels():
-            CD0 = vect_op.abs(parameters['theta0', 'aero', cd_equiv, '0'][0])
->>>>>>> 0bc4f92f
 
     CD = CD0 + CL ** 2 / (np.pi * parameters['theta0', 'geometry', 'ar'])
 
