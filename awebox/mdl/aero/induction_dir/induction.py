--- conflicted
+++ resolved
@@ -96,13 +96,8 @@
 
 ## velocities
 
-<<<<<<< HEAD
 def get_kite_induced_velocity_var(variables, kite):
-    ind_var = variables['xl']['ui' + str(kite)]
-=======
-def get_kite_induced_velocity_var(variables, wind, kite):
-    ind_var = variables['z']['ui' + str(kite)] * wind.get_velocity_ref()
->>>>>>> 63ae58a0
+    ind_var = variables['z']['ui' + str(kite)]
     return ind_var
 
 def get_induced_velocity_at_kite_si(model_options, wind, variables_si, kite, architecture, parameters):
@@ -112,17 +107,9 @@
     force_zero = model_options['aero']['vortex']['force_zero']
 
     if induction_model == 'actuator':
-<<<<<<< HEAD
         vec_u_ind_kite = actuator_flow.get_kite_induced_velocity(model_options, variables_si, parameters, architecture, wind, kite, parent)
     elif induction_model == 'vortex' and not force_zero:
         vec_u_ind_kite = vortex.get_induced_velocity_at_kite_si(variables_si, kite)
-=======
-        u_ind_kite = actuator_flow.get_kite_induced_velocity(model_options, variables, parameters, architecture, wind, kite, parent)
-    elif induction_model == 'vortex' and not use_vortex_linearization and not force_zero:
-        u_ind_kite = variables['z']['wu_ind_' + str(kite)]
-    elif induction_model == 'vortex' and use_vortex_linearization and not force_zero:
-        u_ind_kite = vortex_linearization.get_induced_velocity_at_kite(model_options, variables, parameters, architecture, kite, outputs)
->>>>>>> 63ae58a0
     elif induction_model == 'vortex' and force_zero:
         vec_u_ind_kite = cas.DM.zeros((3, 1))
     elif induction_model == 'not_in_use':
