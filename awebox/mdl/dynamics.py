#
#    This file is part of awebox.
#
#    awebox -- A modeling and optimization framework for multi-kite AWE systems.
#    Copyright (C) 2017-2020 Jochem De Schutter, Rachel Leuthold, Moritz Diehl,
#                            ALU Freiburg.
#    Copyright (C) 2018-2020 Thilo Bronnenmeyer, Kiteswarms Ltd.
#    Copyright (C) 2016      Elena Malz, Sebastien Gros, Chalmers UT.
#
#    awebox is free software; you can redistribute it and/or
#    modify it under the terms of the GNU Lesser General Public
#    License as published by the Free Software Foundation; either
#    version 3 of the License, or (at your option) any later version.
#
#    awebox is distributed in the hope that it will be useful,
#    but WITHOUT ANY WARRANTY; without even the implied warranty of
#    MERCHANTABILITY or FITNESS FOR A PARTICULAR PURPOSE.  See the GNU
#    Lesser General Public License for more details.
#
#    You should have received a copy of the GNU Lesser General Public
#    License along with awebox; if not, write to the Free Software Foundation,
#    Inc., 51 Franklin Street, Fifth Floor, Boston, MA  02110-1301  USA
#
#
'''
lagrangian dynamics auto-generation module
that generates the dynamics residual
python-3.5 / casadi-3.4.5
- authors: jochem de schutter, rachel leuthold alu-fr 2017-20
'''

import casadi.tools as cas
import numpy as np

import itertools

from collections import OrderedDict

from . import system

import awebox.mdl.aero.kite_dir.kite_aero as kite_aero
import awebox.mdl.aero.tether_dir.tether_aero as tether_aero

import awebox.mdl.aero.induction_dir.induction as induction

import awebox.mdl.aero.indicators as indicators

import awebox.mdl.mdl_constraint as mdl_constraint

import awebox.mdl.lagr_dyn_dir.lagr_dyn as lagr_dyn
import awebox.mdl.lagr_dyn_dir.tools as lagr_tools

import awebox.tools.vector_operations as vect_op
import awebox.tools.struct_operations as struct_op
import awebox.tools.print_operations as print_op
import awebox.tools.constraint_operations as cstr_op

from awebox.logger.logger import Logger as awelogger

def make_dynamics(options, atmos, wind, parameters, architecture):

    # system architecture (see zanon2013a)

    # --------------------------------------------------------------------------------------
    # generate system states, controls, algebraic vars, lifted vars, generalized coordinates
    # --------------------------------------------------------------------------------------
    [system_variable_list, system_gc] = system.generate_structure(options, architecture)

    # -----------------------------------
    # generate structured SX.sym objects
    # -----------------------------------
    system_variables = {}
    system_variables['scaled'], variables_dict = struct_op.generate_variable_struct(system_variable_list)
    system_variables['SI'], options['scaling'] = generate_si_variables(options['scaling'], system_variables['scaled'])
    scaling = options['scaling']

    # -----------------------------------
    # prepare empty constraints list and outputs
    # -----------------------------------
    cstr_list = mdl_constraint.MdlConstraintList()
    outputs = {}

    # ---------------------------------
    # define the equality constraints (aka. dynamics)
    # ---------------------------------

    # enforce the lagrangian dynamics
    lagr_dyn_cstr, outputs = lagr_dyn.get_dynamics(options, atmos, wind, architecture, system_variables, system_gc, parameters, outputs)
    cstr_list.append(lagr_dyn_cstr)

    # enforce lifted aerodynamic force
    aero_force_cstr = kite_aero.get_force_cstr(options, system_variables['SI'], atmos, wind, architecture, parameters)
    cstr_list.append(aero_force_cstr)

    # enforce lifted tether force
    tether_force_cstr = tether_aero.get_tether_cstr(options, system_variables['SI'], architecture, parameters, outputs)
    cstr_list.append(tether_force_cstr)

    # induction constraint
    induction_cstr = get_induction_cstr(options, atmos, wind, system_variables['SI'], parameters, outputs, architecture)
    cstr_list.append(induction_cstr)

    # ensure that energy matches power integration
    power = get_power(options, system_variables['SI'], outputs, architecture)
    integral_outputs_fun, integral_outputs_struct, integral_scaling, energy_cstr = manage_power_integration(options,
                                                                                                                power,
                                                                                                                system_variables,
                                                                                                                parameters)
    cstr_list.append(energy_cstr)


    # --------------------------------------------
    # define the inequality constraints
    # --------------------------------------------

    outputs, stress_cstr = tether_stress_inequality(options, system_variables['SI'], outputs, parameters, architecture)
    cstr_list.append(stress_cstr)

    wound_length_cstr = wound_tether_length_inequality(options, system_variables['SI'])
    cstr_list.append(wound_length_cstr)

    airspeed_cstr = airspeed_inequality(options, outputs, parameters, architecture)
    cstr_list.append(airspeed_cstr)

    anticollision_cstr = anticollision_inequality(options, system_variables['SI'], parameters, architecture)
    cstr_list.append(anticollision_cstr)

    acceleration_cstr = acceleration_inequality(options, system_variables['SI'])
    cstr_list.append(acceleration_cstr)

    omega_cstr = angular_velocity_inequality(options, system_variables['SI'], parameters, architecture)
    cstr_list.append(omega_cstr)

    dcoeff_cstr = dcoeff_actuation_inequality(options, system_variables['SI'], parameters, architecture)
    cstr_list.append(dcoeff_cstr)

    coeff_cstr = coeff_actuation_inequality(options, system_variables['SI'], parameters, architecture)
    cstr_list.append(coeff_cstr)

    outputs, rotation_cstr = rotation_inequality(options, system_variables['SI'], parameters, architecture, outputs)
    cstr_list.append(rotation_cstr)

    # ----------------------------------------
    #  construct outputs structure
    # ----------------------------------------

    # include the inequality constraints into the outputs
    outputs['model_inequalities'] = {}
    for cstr in cstr_list.get_list('ineq'):
        outputs['model_inequalities'][cstr.name] = cstr.expr

    # include the equality constraints into the outputs
    outputs['model_equalities'] = {}
    for cstr in cstr_list.get_list('eq'):
        outputs['model_equalities'][cstr.name] = cstr.expr


    # add other relevant outputs
    outputs = xddot_outputs(system_variables['SI'], outputs)
    outputs = power_balance_outputs(options, outputs, system_variables,
                                    architecture)  # this must be after tether stress inequality

    # system output function
    [out, out_fun, out_dict] = make_output_structure(outputs, system_variables, parameters)

    # ----------------------------------------
    #  return
    # ----------------------------------------

    return [
        system_variables['scaled'],
        variables_dict,
        scaling,
        cstr_list,
        out,
        out_fun,
        out_dict,
        integral_outputs_struct,
        integral_outputs_fun,
        integral_scaling]


def get_induction_cstr(options, atmos, wind, variables_si, parameters, outputs, architecture):

    cstr_list = mdl_constraint.MdlConstraintList()

    if not (options['induction_model'] == 'not_in_use'):

        induction_init = induction.get_trivial_residual(options, atmos, wind, variables_si, parameters, outputs, architecture)
        induction_final = induction.get_final_residual(options, atmos, wind, variables_si, parameters, outputs, architecture)

        induction_constraint = parameters['phi', 'iota'] * induction_init \
                               + (1. - parameters['phi', 'iota']) * induction_final

        induction_cstr = cstr_op.Constraint(expr=induction_constraint,
                                                      name='induction',
                                                      cstr_type='eq')
        cstr_list.append(induction_cstr)

    return cstr_list



def manage_power_integration(options, power, system_variables, parameters):

    cstr_list = mdl_constraint.MdlConstraintList()

    # generate empty integral_outputs struct
    integral_outputs = cas.struct_SX([])
    integral_outputs_struct = cas.struct_symSX([])

    integral_scaling = {}

    if options['integral_outputs']:
        integral_outputs = cas.struct_SX([cas.entry('e', expr=power / options['scaling']['xd']['e'])])
        integral_outputs_struct = cas.struct_symSX([cas.entry('e')])

        integral_scaling['e'] = options['scaling']['xd']['e']

    else:
        energy_resi = (system_variables['SI']['xddot']['de'] - power) / options['scaling']['xd']['e']

        energy_cstr = cstr_op.Constraint(expr=energy_resi,
                                       name='energy',
                                       cstr_type='eq')
        cstr_list.append(energy_cstr)

    # dynamics function options
    if options['jit_code_gen']['include']:
        opts = {'jit': True, 'compiler': options['jit_code_gen']['compiler']}
    else:
        opts = {}

    integral_outputs_fun = cas.Function('integral_outputs', [system_variables['scaled'], parameters],
                                        [integral_outputs], opts)

    return integral_outputs_fun, integral_outputs_struct, integral_scaling, cstr_list

def make_output_structure(outputs, system_variables, parameters):
    outputs_vec = []
    full_list = []

    outputs_dict = {}

    for output_type in list(outputs.keys()):

        local_list = []
        for name in list(outputs[output_type].keys()):
            # prepare empty entry list to generate substruct
            local_list += [cas.entry(name, shape=outputs[output_type][name].shape)]

            # generate vector with outputs - SX expressions
            outputs_vec = cas.vertcat(outputs_vec, outputs[output_type][name])

        # generate dict with sub-structs
        outputs_dict[output_type] = cas.struct_symMX(local_list)
        # prepare list with sub-structs to generate struct
        full_list += [cas.entry(output_type, struct=outputs_dict[output_type])]

    # generate "empty" structure
    out_struct = cas.struct_symMX(full_list)
    # generate structure with SX expressions
    outputs_struct = out_struct(outputs_vec)
    # generate outputs function
    outputs_fun = cas.Function('outputs', [system_variables['scaled'], parameters], [outputs_struct.cat])

    return [out_struct, outputs_fun, outputs_dict]


def make_output_constraint_structure(options, outputs, system_variables, parameters):
    constraint_vec = []

    represented_constraints = list(options['model_bounds'].keys())

    full_list = []
    for output_type in list(outputs.keys()):

        if output_type in set(represented_constraints):

            local_list = []
            for name in list(outputs[output_type].keys()):
                local_list += [cas.entry(name, shape=outputs[output_type][name].shape)]

                constraint_vec = cas.vertcat(constraint_vec, outputs[output_type][name])

            local_output = cas.struct_symMX(local_list)

            full_list += [cas.entry(output_type, struct=local_output)]

    constraint_struct = cas.struct_symMX(full_list)
    constraints = constraint_struct(constraint_vec)
    constraint_fun = cas.Function('constraint_out_fun', [system_variables['scaled'], parameters], [constraints])

    return [constraint_struct, constraint_fun]







def get_drag_power_from_kite(kite, variables_si, outputs, architecture):
    parent = architecture.parent_map[kite]
    kite_drag_power = -1. * cas.mtimes(
        variables_si['xd']['dq{}{}'.format(kite, parent)].T,
        outputs['aerodynamics']['f_gen{}'.format(kite)]
    )
    return kite_drag_power


def get_power(options, variables_si, outputs, architecture):
    if options['trajectory']['system_type'] == 'drag_mode':
        power = cas.SX.zeros(1, 1)
        for kite in architecture.kite_nodes:
            power += get_drag_power_from_kite(kite, variables_si, outputs, architecture)
    else:
        power = variables_si['xa']['lambda10'] * variables_si['xd']['l_t'] * variables_si['xd']['dl_t']

    return power



def drag_mode_outputs(variables_si, outputs, architecture):
    for kite in architecture.kite_nodes:
        outputs['power_balance']['P_gen{}'.format(kite)] = -1. * get_drag_power_from_kite(kite, variables_si, outputs, architecture)

    return outputs




def power_balance_outputs(options, outputs, system_variables, architecture):
    variables_si = system_variables['SI']

    # all aerodynamic forces have already been added to power balance, by this point.
    # outputs['power_balance'] is not empty!

    if options['trajectory']['system_type'] == 'drag_mode':
        outputs = drag_mode_outputs(variables_si, outputs, architecture)

    outputs = tether_power_outputs(variables_si, outputs, architecture)
    outputs = kinetic_power_outputs(options, outputs, system_variables, architecture)
    outputs = potential_power_outputs(options, outputs, system_variables, architecture)

    if options['test']['check_energy_summation']:
        outputs = comparison_kin_and_pot_power_outputs(options, outputs, system_variables, architecture)

    return outputs


def comparison_kin_and_pot_power_outputs(options, outputs, system_variables, architecture):

    outputs['power_balance_comparison'] = {}

    types = ['potential', 'kinetic']

    for type in types:
        dict = outputs['e_' + type]
        e_local = 0.

        for keyname in dict.keys():
            e_local += dict[keyname]

        # rate of change in kinetic energy
        P = lagr_tools.time_derivative(e_local, system_variables, architecture)

        # convention: negative when kinetic energy is added to the system
        outputs['power_balance_comparison'][type] = -1. * P

    return outputs



def tether_power_outputs(variables_si, outputs, architecture):
    # compute instantaneous power transferred by each tether
    for n in range(1, architecture.number_of_nodes):
        parent = architecture.parent_map[n]

        # node positions
        q_n = variables_si['xd']['q' + str(n) + str(parent)]
        if n > 1:
            grandparent = architecture.parent_map[parent]
            q_p = variables_si['xd']['q' + str(parent) + str(grandparent)]
        else:
            q_p = cas.SX.zeros((3, 1))

        # node velocity
        dq_n = variables_si['xd']['dq' + str(n) + str(parent)]
        # force and direction
        tether_force = outputs['local_performance']['tether_force' + str(n) + str(parent)]
        tether_direction = vect_op.normalize(q_n - q_p)
        # power transferred (convention: negative when power is transferred down the tree)
        outputs['power_balance']['P_tether' + str(n)] = -cas.mtimes(tether_force * tether_direction.T, dq_n)

    return outputs


def kinetic_power_outputs(options, outputs, system_variables, architecture):
    """Compute rate of change of kinetic energy for all system nodes

    @return: outputs updated outputs dict
    """

    # notice that the quality test uses a normalized value of each power source, so scaling should be irrelevant
    # but scaled variables are the decision variables, for which cas.jacobian is defined
    # whereas SI values are multiples of the base values, for which cas.jacobian cannot be computed

    # kinetic and potential energy in the system
    for n in range(1, architecture.number_of_nodes):
        label = str(n) + str(architecture.parent_map[n])

        categories = {'q' + label: str(n)}

        if n == 1:
            categories['groundstation'] = 'groundstation1'

        for cat in categories.keys():

            # rate of change in kinetic energy
            e_local = outputs['e_kinetic'][cat]

            P = lagr_tools.time_derivative(e_local, system_variables, architecture)

            # convention: negative when energy is added to the system
            outputs['power_balance']['P_kin' + categories[cat]] = -1. * P

    return outputs

def potential_power_outputs(options, outputs, system_variables, architecture):
    """Compute rate of change of potential energy for all system nodes

    @return: outputs updated outputs dict
    """

    # notice that the quality test uses a normalized value of each power source, so scaling should be irrelevant
    # but scaled variables are the decision variables, for which cas.jacobian is defined
    # whereas SI values are multiples of the base values, for which cas.jacobian cannot be computed

    # kinetic and potential energy in the system
    for n in range(1, architecture.number_of_nodes):
        label = str(n) + str(architecture.parent_map[n])

        # rate of change in potential energy (ignore in-outflow of potential energy)
        e_local = outputs['e_potential']['q' + label]
        P = lagr_tools.time_derivative(e_local, system_variables, architecture)

        # convention: negative when potential energy is added to the system
        outputs['power_balance']['P_pot' + str(n)] = -1. * P

    return outputs





def xddot_outputs(variables, outputs):
    outputs['xddot_from_var'] = variables['xddot']
    return outputs



def anticollision_inequality(options, variables, parameters, architecture):
    kite_nodes = architecture.kite_nodes
    parent_map = architecture.parent_map

    cstr_list = mdl_constraint.MdlConstraintList()

    if options['model_bounds']['anticollision']['include']:

        safety_factor = options['model_bounds']['anticollision']['safety_factor']
        dist_min = safety_factor * parameters['theta0', 'geometry', 'b_ref']

        kite_combinations = itertools.combinations(kite_nodes, 2)
        for kite_pair in kite_combinations:
            kite_a = kite_pair[0]
            kite_b = kite_pair[1]
            parent_a = parent_map[kite_a]
            parent_b = parent_map[kite_b]
            dist = variables['xd']['q' + str(kite_a) + str(parent_a)] - variables['xd']['q' + str(kite_b) + str(parent_b)]
            dist_inequality = 1 - (cas.mtimes(dist.T, dist) / dist_min ** 2)

            anticollision_cstr = cstr_op.Constraint(expr=dist_inequality,
                                                  name='anticollision' + str(kite_a) + str(kite_b),
                                                  cstr_type='ineq')
            cstr_list.append(anticollision_cstr)

    return cstr_list


def dcoeff_actuation_inequality(options, variables_si, parameters, architecture):

    cstr_list = mdl_constraint.MdlConstraintList()

    if options['model_bounds']['dcoeff_actuation']['include']:

        # nu*u_max + (1 - nu)*u_compromised_max > u
        # u - nu*u_max + (1 - nu)*u_compromised_max < 0
        if int(options['kite_dof']) != 3:
            return cstr_list

        nu = parameters['phi', 'nu']
        dcoeff_max = options['aero']['three_dof']['dcoeff_max']
        dcoeff_compromised_max = parameters['theta0', 'model_bounds', 'dcoeff_compromised_max']
        dcoeff_min = options['aero']['three_dof']['dcoeff_min']
        dcoeff_compromised_min = parameters['theta0', 'model_bounds', 'dcoeff_compromised_min']
        traj_type = options['trajectory']['type']

        for variable in variables_si['u'].keys():

            var_name, kiteparent = struct_op.split_name_and_node_identifier(variable)
            dcoeff = variables_si['u'][variable]
            kite, parent = struct_op.split_kite_and_parent(kiteparent, architecture)
            scenario, broken_kite = options['compromised_landing']['emergency_scenario']

            if var_name == 'dcoeff':
                if (traj_type == 'compromised_landing') and (kite == broken_kite) and (scenario == 'broken_roll'):
                    applied_max = (nu * dcoeff_max + (1 - nu) * dcoeff_compromised_max)
                    applied_min = (nu * dcoeff_min + (1 - nu) * dcoeff_compromised_min)

                else:
                    applied_max = options['aero']['three_dof']['dcoeff_max']
                    applied_min = options['aero']['three_dof']['dcoeff_min']

                resi_max = (dcoeff - applied_max)
                resi_min = (applied_min - dcoeff)

                max_cstr = cstr_op.Constraint(expr=resi_max,
                                            name='dcoeff_max' + kiteparent,
                                            cstr_type='ineq')
                cstr_list.append(max_cstr)

                min_cstr = cstr_op.Constraint(expr=resi_min,
                                            name='dcoeff_min' + kiteparent,
                                            cstr_type='ineq')
                cstr_list.append(min_cstr)

    return cstr_list


def coeff_actuation_inequality(options, variables_si, parameters, architecture):

    cstr_list = mdl_constraint.MdlConstraintList()

    if options['model_bounds']['coeff_actuation']['include']:

        # nu*xd_max + (1 - nu)*u_compromised_max > xd
        # xd - nu*xd_max + (1 - nu)*xd_compromised_max < 0
        if int(options['kite_dof']) != 3:
            return cstr_list

        nu = parameters['phi', 'nu']
        coeff_max = options['aero']['three_dof']['coeff_max']
        coeff_compromised_max = parameters['theta0', 'model_bounds', 'coeff_compromised_max']
        coeff_min = options['aero']['three_dof']['coeff_min']
        coeff_compromised_min = parameters['theta0', 'model_bounds', 'coeff_compromised_min']
        traj_type = options['trajectory']['type']

        for variable in list(variables_si['xd'].keys()):

            var_name, kiteparent = struct_op.split_name_and_node_identifier(variable)
            if var_name == 'coeff':

                coeff = variables_si['xd'][variable]
                scenario, broken_kite = options['compromised_landing']['emergency_scenario']
                kite, parent = struct_op.split_kite_and_parent(kiteparent, architecture)

                if (traj_type == 'compromised_landing') and (kite == broken_kite) and (scenario == 'structural_damages'):
                    applied_max = (nu * coeff_max + (1 - nu) * coeff_compromised_max)
                    applied_min = (nu * coeff_min + (1 - nu) * coeff_compromised_min)
                else:
                    applied_max = coeff_max
                    applied_min = coeff_min

                resi_max = (coeff - applied_max)
                resi_min = (applied_min - coeff)

                max_cstr = cstr_op.Constraint(expr=resi_max,
                                            name='coeff_max' + kiteparent,
                                            cstr_type='ineq')
                cstr_list.append(max_cstr)

                min_cstr = cstr_op.Constraint(expr=resi_min,
                                            name='coeff_min' + kiteparent,
                                            cstr_type='ineq')
                cstr_list.append(min_cstr)

    return cstr_list


def acceleration_inequality(options, variables):

    cstr_list = mdl_constraint.MdlConstraintList()

    if options['model_bounds']['acceleration']['include']:

        acc_max = options['model_bounds']['acceleration']['acc_max'] * options['scaling']['other']['g']

        for name in list(variables['xddot'].keys()):

            var_name, var_label = struct_op.split_name_and_node_identifier(name)

            if var_name == 'ddq':
                acc = variables['xddot'][name]
                acc_sq = cas.mtimes(acc.T, acc)
                acc_sq_norm = acc_sq / acc_max ** 2.

                # acc^2 < acc_max^2 -> acc^2 / acc_max^2 - 1 < 0
                local_ineq = acc_sq_norm - 1.

                acc_cstr = cstr_op.Constraint(expr=local_ineq,
                                            name='acceleration' + var_label,
                                            cstr_type='ineq')
                cstr_list.append(acc_cstr)

    return cstr_list


def airspeed_inequality(options, outputs, parameters, architecture):

    cstr_list = mdl_constraint.MdlConstraintList()

    if options['model_bounds']['airspeed']['include']:

        # system architecture
        kite_nodes = architecture.kite_nodes
        parent_map = architecture.parent_map

        # constraint bounds
        airspeed_max = parameters['theta0', 'model_bounds', 'airspeed_limits'][1]
        airspeed_min = parameters['theta0', 'model_bounds', 'airspeed_limits'][0]

        for kite in kite_nodes:
            airspeed = outputs['aerodynamics']['airspeed' + str(kite)]
            parent = parent_map[kite]

            max_resi = airspeed / airspeed_max - 1.
            min_resi = - airspeed / airspeed_min + 1.

            max_cstr = cstr_op.Constraint(expr=max_resi,
                                        name='airspeed_max' + str(kite) + str(parent),
                                        cstr_type='ineq')
            cstr_list.append(max_cstr)

            min_cstr = cstr_op.Constraint(expr=min_resi,
                                        name='airspeed_min' + str(kite) + str(parent),
                                        cstr_type='ineq')
            cstr_list.append(min_cstr)

    return cstr_list


def angular_velocity_inequality(options, variables, parameters, architecture):

    cstr_list = mdl_constraint.MdlConstraintList()

    if options['model_bounds']['angular_velocity']['include']:

        kite_nodes = architecture.kite_nodes
        parent_map = architecture.parent_map

        omega_norm_max_deg = parameters['theta0', 'model_bounds', 'angular_velocity_max']
        omega_norm_max = omega_norm_max_deg * np.pi / 180.

        kite_has_6dof = (int(options['kite_dof']) == 6)
        if kite_has_6dof:

            for kite in kite_nodes:
                parent = parent_map[kite]
                omega = variables['xd']['omega' + str(kite) + str(parent)]

                # |omega| <= omega_norm_max
                # omega^\top omega <= omega_norm_max^2
                # omega^\top omega - omega_norm_max^2 <= 0
                # (omega^\top omega)/omega_norm_max^2 - 1 <= 0

                ineq = cas.mtimes(omega.T, omega) / omega_norm_max ** 2. - 1.
                omega_cstr = cstr_op.Constraint(expr=ineq,
                                              name='angular_velocity' + str(kite) + str(parent),
                                              cstr_type='ineq')
                cstr_list.append(omega_cstr)

    return cstr_list


def tether_stress_inequality(options, variables_si, outputs, parameters, architecture):

    cstr_list = mdl_constraint.MdlConstraintList()

    # system architecture (see zanon2013a)
    number_of_nodes = architecture.number_of_nodes
    parent_map = architecture.parent_map

    # system (scaled) variables
    xa = variables_si['xa']
    theta = variables_si['theta']

    tightness = options['model_bounds']['tether_stress']['scaling']

    tether_constraints = ['tether_stress', 'tether_force_max', 'tether_force_min', 'tether_tension']

    if 'local_performance' not in outputs.keys():
        outputs['local_performance'] = {}

    # mass vector, containing the mass of all nodes
    for n in range(1, number_of_nodes):

        parent = parent_map[n]

        seg_props = tether_aero.get_tether_segment_properties(options, architecture, variables_si, parameters, upper_node=n)
        seg_length = seg_props['seg_length']
        cross_section_area = seg_props['cross_section_area']
        max_area = seg_props['max_area']

        tension = xa['lambda' + str(n) + str(parent)] * seg_length

        min_tension = parameters['theta0', 'model_bounds', 'tether_force_limits'][0]
        max_tension = parameters['theta0', 'model_bounds', 'tether_force_limits'][1]

        maximum_allowed_stress = parameters['theta0', 'tether', 'max_stress'] / parameters['theta0', 'tether', 'stress_safety_factor']
        max_tension_from_stress = maximum_allowed_stress * max_area

        # stress_max = max_tension_from_stress / A_max
        # (tension / A) < stress_max
        # tension / A < max_tension_from_stress / Amax
        # tension / max_tension_from_stress < A / Amax
        # tension / max_tension_from_stress - A / Amax < 0
        stress_inequality_untightened = tension / max_tension_from_stress - cross_section_area / max_area
        stress_inequality = stress_inequality_untightened * tightness

        # outputs related to the constraints themselves
        tether_constraint_includes = options['model_bounds']['tether']['tether_constraint_includes']

        if n in tether_constraint_includes['stress']:
            stress_cstr = cstr_op.Constraint(expr=stress_inequality,
                                           name='tether_stress' + str(n) + str(parent),
                                           cstr_type='ineq')
            cstr_list.append(stress_cstr)

        if n in tether_constraint_includes['force']:

            force_max_resi = (tension - max_tension) / vect_op.smooth_abs(max_tension)
            force_min_resi = -(tension - min_tension) / vect_op.smooth_abs(min_tension)

            force_max_cstr = cstr_op.Constraint(expr=force_max_resi,
                                               name='tether_force_max' + str(n) + str(parent),
                                               cstr_type='ineq')
            cstr_list.append(force_max_cstr)

            force_min_cstr = cstr_op.Constraint(expr=force_min_resi,
                                               name='tether_force_min' + str(n) + str(parent),
                                               cstr_type='ineq')
            cstr_list.append(force_min_cstr)

        # outputs so that the user can find the stress and tension
        outputs['local_performance']['tether_stress' + str(n) + str(parent)] = tension / cross_section_area
        outputs['local_performance']['tether_force' + str(n) + str(parent)] = tension

    if options['cross_tether'] and len(architecture.kite_nodes) > 1:
        for l in architecture.layer_nodes:
            kites = architecture.kites_map[l]
            seg_length = theta['l_c{}'.format(l)]
            seg_diam = theta['diam_c{}'.format(l)]
            cross_section = np.pi * seg_diam ** 2. / 4.
            cross_section_max = np.pi * options['system_bounds']['theta']['diam_c'][1] ** 2.0 / 4.
            max_tension_from_stress = maximum_allowed_stress * cross_section_max

            if len(kites) == 2:
                tension = xa['lambda{}{}'.format(kites[0], kites[1])] * seg_length
                outputs['local_performance']['tether_stress{}{}'.format(kites[0], kites[1])] = tension / cross_section
<<<<<<< HEAD
=======
            else:
                for k in range(len(kites)):
                    tension = xa['lambda{}{}'.format(kites[k], kites[(k + 1) % len(kites)])] * seg_length
                    stress_inequality_untightened = tension / max_tension_from_stress - cross_section / cross_section_max
                    outputs['tether_stress']['n{}{}'.format(kites[k], kites[
                        (k + 1) % len(kites)])] = stress_inequality_untightened * tightness
                    outputs['local_performance'][
                        'tether_stress{}{}'.format(kites[k], kites[(k + 1) % len(kites)])] = tension / cross_section

    return outputs


def wound_tether_length_inequality(options, variables, outputs, parameters, architecture):
    outputs['wound_tether_length'] = {}
    outputs['wound_tether_length']['wound_tether_length'] = cas.DM((0,0))

    if options['tether']['use_wound_tether']:
        l_t_full = variables['theta']['l_t_full']/options['tether']['wound_tether_safety_factor']
        l_t = variables['xd']['l_t']

        length_scaling = options['scaling']['xd']['l_t']

        outputs['wound_tether_length']['wound_tether_length'] = (l_t - l_t_full) / length_scaling

    return outputs


def induction_equations(options, atmos, wind, variables, outputs, parameters, architecture):
    if 'induction' not in list(outputs.keys()):
        outputs['induction'] = {}

    outputs['induction']['induction_init'] = induction.get_trivial_residual(options, atmos, wind, variables, parameters,
                                                                            outputs, architecture)
    outputs['induction']['induction_final'] = induction.get_final_residual(options, atmos, wind, variables, parameters,
                                                                           outputs, architecture)

    return outputs
>>>>>>> f18d28db

                stress_inequality_untightened = tension / max_tension_from_stress - cross_section / cross_section_max
                stress_ineq_tightened = stress_inequality_untightened * tightness

                stress_cstr = cstr_op.Constraint(expr=stress_ineq_tightened,
                                               name='tether_stress' + str(kites[0]) + str(kites[1]),
                                               cstr_type='ineq')
                cstr_list.append(stress_cstr)

            else:
                for kdx in range(len(kites)):
                    cdx = (kdx + 1) % len(kites)
                    label = '{}{}'.format(kites[kdx], kites[cdx])

                    tension = xa['lambda' + label] * seg_length
                    outputs['local_performance']['tether_stress' + label] = tension / cross_section

                    stress_inequality_untightened = tension / max_tension_from_stress - cross_section / cross_section_max
                    stress_ineq_tightened = stress_inequality_untightened * tightness

                    stress_cstr = cstr_op.Constraint(expr=stress_ineq_tightened,
                                                   name='tether_stress' + label,
                                                   cstr_type='ineq')
                    cstr_list.append(stress_cstr)


    return outputs, cstr_list


def wound_tether_length_inequality(options, variables):

    cstr_list = mdl_constraint.MdlConstraintList()

    if options['model_bounds']['wound_tether_length']['include']:

        length_scaling = options['scaling']['xd']['l_t']

        if options['tether']['use_wound_tether']:
            l_t_full = variables['theta']['l_t_full']
            l_t = variables['xd']['l_t']

            expr = (l_t - l_t_full) / length_scaling

        cstr = cstr_op.Constraint(expr=expr,
                                name='wound_tether_length',
                                cstr_type='ineq')
        cstr_list.append(cstr)

    return cstr_list


def generate_si_variables(scaling_options, variables):

    scaling = {}

    prepared_xd_names = scaling_options['xd'].keys()

    if 'xddot' not in scaling_options.keys():
        scaling_options['xddot'] = {}

    for var_type in variables.keys():
        scaling[var_type] = {}

        for var_name in struct_op.subkeys(variables, var_type):

            stripped_name, _ = struct_op.split_name_and_node_identifier(var_name)
            prepared_names = scaling_options[var_type].keys()

            var_might_be_derivative = (stripped_name[0] == 'd') and (len(stripped_name) > 1)
            poss_deriv_name = stripped_name[1:]

            var_might_be_sec_derivative = var_might_be_derivative and (stripped_name[1] == 'd') and (len(stripped_name) > 2)
            poss_sec_deriv_name = stripped_name[2:]

            var_might_be_third_derivative = var_might_be_sec_derivative and (stripped_name[2] == 'd') and (len(stripped_name) > 3)
            poss_third_deriv_name = stripped_name[3:]



            if var_name in prepared_names:
                scaling[var_type][var_name] = cas.DM(scaling_options[var_type][var_name])

            elif stripped_name in prepared_names:
                scaling[var_type][var_name] = cas.DM(scaling_options[var_type][stripped_name])

            elif var_might_be_derivative and (poss_deriv_name in prepared_names):
                scaling[var_type][var_name] = cas.DM(scaling_options[var_type][poss_deriv_name])

            elif var_might_be_sec_derivative and (poss_sec_deriv_name in prepared_names):
                scaling[var_type][var_name] = cas.DM(scaling_options[var_type][poss_sec_deriv_name])

            elif var_might_be_third_derivative and (poss_third_deriv_name in prepared_names):
                scaling[var_type][var_name] = cas.DM(scaling_options[var_type][poss_third_deriv_name])



            elif var_name in prepared_xd_names:
                scaling[var_type][var_name] = cas.DM(scaling_options['xd'][var_name])

            elif stripped_name in prepared_xd_names:
                scaling[var_type][var_name] = cas.DM(scaling_options['xd'][stripped_name])

            elif var_might_be_derivative and (poss_deriv_name in prepared_xd_names):
                scaling[var_type][var_name] = cas.DM(scaling_options['xd'][poss_deriv_name])

            elif var_might_be_sec_derivative and (poss_sec_deriv_name in prepared_xd_names):
                scaling[var_type][var_name] = cas.DM(scaling_options['xd'][poss_sec_deriv_name])

            elif var_might_be_third_derivative and (poss_third_deriv_name in prepared_xd_names):
                scaling[var_type][var_name] = cas.DM(scaling_options['xd'][poss_third_deriv_name])

            else:
                message = 'no scaling information provided for variable ' + var_name + ', expected in ' + var_type + '. Proceeding with unit scaling.'
                awelogger.logger.warning(message)
                scaling[var_type][var_name] = cas.DM(1.)

        scaling_options[var_type].update(scaling[var_type])

    # scale variables
    variables_si = {}
    for var_type in list(scaling.keys()):
        subkeys = struct_op.subkeys(variables, var_type)

        variables_si[var_type] = cas.struct_SX(
            [cas.entry(var_name, expr=struct_op.var_scaled_to_si(var_type, var_name, variables[var_type, var_name], scaling)) for var_name in subkeys])

    return variables_si, scaling_options



def get_roll_expr(xd, n0, n1, parent_map):
    """ Return the expression that allows to compute the bridle roll angle via roll = atan(expr),
    :param xd: system variables
    :param n0: node number of kite node
    :param n1: node number of tether attachment node 
    :param parent_map: architecture parent map
    :return: tan(roll)
    """

    # node + parent position
    q0 = xd['q{}{}'.format(n0, parent_map[n0])]
    if n1 == 0:
        q1 = np.zeros((3, 1))
    else:
        q1 = xd['q{}{}'.format(n1, parent_map[n1])]

    q_hat = q0 - q1  # tether direction
    r = cas.reshape(xd['r{}{}'.format(n0, parent_map[n0])], (3, 3))  # rotation matrix

    return cas.mtimes(q_hat.T, r[:, 1] / cas.mtimes(q_hat.T, r[:, 2]))


def get_pitch_expr(xd, n0, n1, parent_map):
    """ Return the expression that allows to compute the bridle pitch angle via pitch = asin(expr),
    :param xd: system variables
    :param n0: node number of kite node
    :param n1: node number of tether attachment node 
    :param parent_map: architecture parent map
    :return: sin(pitch)
    """

    # node + parent position
    q0 = xd['q{}{}'.format(n0, parent_map[n0])]
    if n1 == 0:
        q1 = np.zeros((3, 1))
    else:
        q1 = xd['q{}{}'.format(n1, parent_map[n1])]

    q_hat = q0 - q1  # tether direction
    r = cas.reshape(xd['r{}{}'.format(n0, parent_map[n0])], (3, 3))  # rotation matrix

    return cas.mtimes(q_hat.T, r[:, 0] / vect_op.norm(q_hat))


def get_span_angle_expr(options, xd, n0, n1, parent_map, parameters):
    """ Return the expression that allows to compute the cross-tether vs. body span-vector angle and related inequality,
    :param xd: system variables
    :param n0: node number of kite node
    :param n1: node number of tether attachment node
    :param parent_map: architecture parent map
    :return: span_inequality, span_angle
    """

    # node + parent position
    q0 = xd['q{}{}'.format(n0, parent_map[n0])]
    r0 = cas.reshape(xd['r{}{}'.format(n0, parent_map[n0])], (3, 3))  # rotation matrix
    r_wtip = cas.vertcat(0.0, -parameters['theta0', 'geometry', 'b_ref'] / 2, 0.0)

    if n1 == 0:
        q1 = np.zeros((3, 1))
    else:
        q1 = xd['q{}{}'.format(n1, parent_map[n1])]
        r1 = cas.reshape(xd['r{}{}'.format(n1, parent_map[n1])], (3, 3))

    # first node
    q_first = q0 + cas.mtimes(r0, r_wtip)
    q_second = q1 + cas.mtimes(r1, r_wtip)

    # tether direction
    q_hat = q_first - q_second

    # span inequality
    span_ineq = cas.cos(parameters['theta0', 'model_bounds', 'span_angle']) * vect_op.norm(q_hat) - cas.mtimes(
        r0[:, 1].T, q_hat)

    # scale span inequality
    span_ineq = span_ineq / options['scaling']['theta']['l_s']

    # angle between aircraft span vector and cross-tether
    span_angle = cas.acos(cas.mtimes(r0[:, 1].T, q_hat) / vect_op.norm(q_hat))

    return span_ineq, span_angle


def get_yaw_expr(options, xd, n0, n1, parent_map, gamma_max):
    """ Compute angle between kite yaw vector and tether, including corresponding inequality.
    :param xd: system variables
    :param n0: node number of kite node
    :param n1: node number of tether attachment node
    :param parent_map: architecture parent map
    :return: yaw expression, yaw angle
    """
    # node + parent position
    q0 = xd['q{}{}'.format(n0, parent_map[n0])]

    if n1 == 0:
        q1 = np.zeros((3, 1))
    else:
        q1 = xd['q{}{}'.format(n1, parent_map[n1])]

    q_hat = q0 - q1  # tether direction
    r = cas.reshape(xd['r{}{}'.format(n0, parent_map[n0])], (3, 3))  # rotation matrix

    yaw_angle = cas.arccos(cas.mtimes(q_hat.T, r[:, 2]) / vect_op.norm(q_hat))
    yaw_expr = (cas.mtimes(q_hat.T, r[:, 2]) - cas.cos(gamma_max) * vect_op.norm(q_hat))

    # scale yaw_expression
    if n0 == 1:
        scale = options['scaling']['xd']['l_t']
    else:
        scale = options['scaling']['theta']['l_s']
    yaw_expr = yaw_expr / scale

    return yaw_expr, yaw_angle


def rotation_inequality(options, variables, parameters, architecture, outputs):

    number_of_nodes = architecture.number_of_nodes
    kite_nodes = architecture.kite_nodes
    parent_map = architecture.parent_map

    xd = variables['xd']

    cstr_list = mdl_constraint.MdlConstraintList()

    kite_has_6_dof = (options['kite_dof'] == 6)
    if kite_has_6_dof:

        # create bound expressions from angle bounds
        if options['model_bounds']['rotation']['type'] == 'roll_pitch':
            max_angles = cas.vertcat(
                cas.tan(parameters['theta0', 'model_bounds', 'rot_angles', 0]),
                cas.sin(parameters['theta0', 'model_bounds', 'rot_angles', 1])
            )
            min_angles = -1. * max_angles

        for kite in kite_nodes:
            parent = parent_map[kite]

            if options['model_bounds']['rotation']['type'] == 'roll_pitch':
                rotation_angles = cas.vertcat(
                    get_roll_expr(xd, kite, parent_map[kite], parent_map),
                    get_pitch_expr(xd, kite, parent_map[kite], parent_map)
                )

                if options['model_bounds']['rotation']['include']:

                    expr_max = rotation_angles - max_angles
                    expr_min = min_angles - rotation_angles

                    cstr_max = cstr_op.Constraint(expr=expr_max,
                                                name='rotation_max' + str(kite) + str(parent),
                                                cstr_type='ineq')
                    cstr_list.append(cstr_max)

                    cstr_min = cstr_op.Constraint(expr=expr_min,
                                                name='rotation_min' + str(kite) + str(parent),
                                                cstr_type='ineq')
                    cstr_list.append(cstr_min)

                outputs['local_performance']['rot_angles' + str(kite) + str(parent)] = cas.vertcat(
                    cas.atan(rotation_angles[0]),
                    cas.asin(rotation_angles[1])
                )

            elif options['model_bounds']['rotation']['type'] == 'yaw':

                yaw_expr, yaw_angle = get_yaw_expr(
                    options, xd, kite, parent_map[kite], parent_map,
                    parameters['theta0', 'model_bounds', 'rot_angles', 2]
                )

                if options['model_bounds']['rotation']['include']:
                    cstr_min = cstr_op.Constraint(expr=-1. * yaw_expr,
                                                name='rotation_max' + str(kite) + str(parent),
                                                cstr_type='ineq')
                    cstr_list.append(cstr_min)

                outputs['local_performance']['rot_angles' + str(kite) + str(parent)] = yaw_angle

        # cross-tether
        if options['cross_tether'] and (number_of_nodes > 2):
            for layer in architecture.layer_nodes:
                kites = architecture.kites_map[layer]
                if len(kites) == 2:
                    no_tethers = 1
                else:
                    no_tethers = len(kites)

                for k in range(no_tethers):
                    tether_name = '{}{}'.format(kites[k], kites[(k + 1) % len(kites)])
                    tether_name2 = '{}{}'.format(kites[(k + 1) % len(kites)], kites[k])

                    if options['tether']['cross_tether']['attachment'] is not 'wing_tip':

                        # get roll and pitch expressions at each end of the cross-tether
                        rotation_angles = cas.vertcat(
                            get_roll_expr(xd, kites[k], kites[(k + 1) % len(kites)], parent_map),
                            get_pitch_expr(xd, kites[k], kites[(k + 1) % len(kites)], parent_map)
                        )
                        rotation_angles2 = cas.vertcat(
                            get_roll_expr(xd, kites[(k + 1) % len(kites)], kites[k], parent_map),
                            get_pitch_expr(xd, kites[(k + 1) % len(kites)], kites[k], parent_map)
                        )

                        if options['model_bounds']['rotation']['include']:
                            expr_max_tether1 = rotation_angles - max_angles
                            expr_max_tether2 = rotation_angles2 - max_angles
                            expr_min_tether1 = min_angles - rotation_angles
                            expr_min_tether2 = min_angles - rotation_angles2

                            cstr_max_tether1 = cstr_op.Constraint(expr=expr_max_tether1,
                                                                    name='rotation_max' + tether_name,
                                                                    cstr_type='ineq')
                            cstr_list.append(cstr_max_tether1)

                            cstr_max_tether2 = cstr_op.Constraint(expr=expr_max_tether2,
                                                                    name='rotation_max' + tether_name2,
                                                                    cstr_type='ineq')
                            cstr_list.append(cstr_max_tether2)

                            cstr_min_tether1 = cstr_op.Constraint(expr=expr_min_tether1,
                                                                    name='rotation_min' + tether_name,
                                                                    cstr_type='ineq')
                            cstr_list.append(cstr_min_tether1)

                            cstr_min_tether2 = cstr_op.Constraint(expr=expr_min_tether2,
                                                                    name='rotation_min' + tether_name2,
                                                                    cstr_type='ineq')
                            cstr_list.append(cstr_min_tether2)

                        outputs['local_performance']['rot_angles' + tether_name] = cas.vertcat(
                            cas.atan(rotation_angles[0]),
                            cas.asin(rotation_angles[1])
                        )
                        outputs['local_performance']['rot_angles' + tether_name2] = cas.vertcat(
                            cas.atan(rotation_angles2[0]),
                            cas.asin(rotation_angles2[1])
                        )

                    else:

                        # get angle between body span vector and cross-tether and related inequality
                        rotation_angle_expr, span = get_span_angle_expr(options, xd, kites[k], kites[(k + 1) % len(kites)],
                                                                        parent_map, parameters)
                        rotation_angle_expr2, span2 = get_span_angle_expr(options, xd, kites[(k + 1) % len(kites)],
                                                                          kites[k], parent_map, parameters)

                        if options['model_bounds']['rotation']['include']:
                            cstr_max_tether1 = cstr_op.Constraint(expr=rotation_angle_expr,
                                                                    name='rotation_max' + tether_name,
                                                                    cstr_type='ineq')
                            cstr_list.append(cstr_max_tether1)

                            cstr_max_tether2 = cstr_op.Constraint(expr=rotation_angle_expr2,
                                                                    name='rotation_max' + tether_name2,
                                                                    cstr_type='ineq')
                            cstr_list.append(cstr_max_tether2)

                        outputs['local_performance']['rot_angles' + tether_name] = span
                        outputs['local_performance']['rot_angles' + tether_name2] = span2

    return outputs, cstr_list<|MERGE_RESOLUTION|>--- conflicted
+++ resolved
@@ -767,46 +767,6 @@
             if len(kites) == 2:
                 tension = xa['lambda{}{}'.format(kites[0], kites[1])] * seg_length
                 outputs['local_performance']['tether_stress{}{}'.format(kites[0], kites[1])] = tension / cross_section
-<<<<<<< HEAD
-=======
-            else:
-                for k in range(len(kites)):
-                    tension = xa['lambda{}{}'.format(kites[k], kites[(k + 1) % len(kites)])] * seg_length
-                    stress_inequality_untightened = tension / max_tension_from_stress - cross_section / cross_section_max
-                    outputs['tether_stress']['n{}{}'.format(kites[k], kites[
-                        (k + 1) % len(kites)])] = stress_inequality_untightened * tightness
-                    outputs['local_performance'][
-                        'tether_stress{}{}'.format(kites[k], kites[(k + 1) % len(kites)])] = tension / cross_section
-
-    return outputs
-
-
-def wound_tether_length_inequality(options, variables, outputs, parameters, architecture):
-    outputs['wound_tether_length'] = {}
-    outputs['wound_tether_length']['wound_tether_length'] = cas.DM((0,0))
-
-    if options['tether']['use_wound_tether']:
-        l_t_full = variables['theta']['l_t_full']/options['tether']['wound_tether_safety_factor']
-        l_t = variables['xd']['l_t']
-
-        length_scaling = options['scaling']['xd']['l_t']
-
-        outputs['wound_tether_length']['wound_tether_length'] = (l_t - l_t_full) / length_scaling
-
-    return outputs
-
-
-def induction_equations(options, atmos, wind, variables, outputs, parameters, architecture):
-    if 'induction' not in list(outputs.keys()):
-        outputs['induction'] = {}
-
-    outputs['induction']['induction_init'] = induction.get_trivial_residual(options, atmos, wind, variables, parameters,
-                                                                            outputs, architecture)
-    outputs['induction']['induction_final'] = induction.get_final_residual(options, atmos, wind, variables, parameters,
-                                                                           outputs, architecture)
-
-    return outputs
->>>>>>> f18d28db
 
                 stress_inequality_untightened = tension / max_tension_from_stress - cross_section / cross_section_max
                 stress_ineq_tightened = stress_inequality_untightened * tightness
@@ -840,12 +800,13 @@
 
     cstr_list = mdl_constraint.MdlConstraintList()
 
+
     if options['model_bounds']['wound_tether_length']['include']:
 
         length_scaling = options['scaling']['xd']['l_t']
 
         if options['tether']['use_wound_tether']:
-            l_t_full = variables['theta']['l_t_full']
+            l_t_full = variables['theta']['l_t_full'] / options['tether']['wound_tether_safety_factor']
             l_t = variables['xd']['l_t']
 
             expr = (l_t - l_t_full) / length_scaling
