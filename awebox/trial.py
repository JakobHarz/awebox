#
#    This file is part of awebox.
#
#    awebox -- A modeling and optimization framework for multi-kite AWE systems.
#    Copyright (C) 2017-2020 Jochem De Schutter, Rachel Leuthold, Moritz Diehl,
#                            ALU Freiburg.
#    Copyright (C) 2018-2020 Thilo Bronnenmeyer, Kiteswarms Ltd.
#    Copyright (C) 2016      Elena Malz, Sebastien Gros, Chalmers UT.
#
#    awebox is free software; you can redistribute it and/or
#    modify it under the terms of the GNU Lesser General Public
#    License as published by the Free Software Foundation; either
#    version 3 of the License, or (at your option) any later version.
#
#    awebox is distributed in the hope that it will be useful,
#    but WITHOUT ANY WARRANTY; without even the implied warranty of
#    MERCHANTABILITY or FITNESS FOR A PARTICULAR PURPOSE.  See the GNU
#    Lesser General Public License for more details.
#
#    You should have received a copy of the GNU Lesser General Public
#    License along with awebox; if not, write to the Free Software Foundation,
#    Inc., 51 Franklin Street, Fifth Floor, Boston, MA  02110-1301  USA
#
#
###################################
# Class Trial contains information and methods to perform one
# optimization of a tree-structured multiple-kite system
###################################

import awebox.tools.print_operations as print_op
import awebox.trial_funcs as trial_funcs
import awebox.ocp.nlp as nlp
import awebox.opti.optimization as optimization
import awebox.mdl.model as model
import awebox.mdl.architecture as archi
import awebox.ocp.formulation as formulation
import awebox.viz.visualization as visualization
import awebox.quality as quality
import awebox.tools.save_operations as save_op
import awebox.opts.options as opts
import awebox.tools.struct_operations as struct_op
from awebox.logger.logger import Logger as awelogger

import numpy as np

import copy


class Trial(object):
    __isfrozen = False
    def __setattr__(self, key, value):
        if self.__isfrozen and not hasattr(self, key):
            raise TypeError( "%r is a frozen class" % self )
        object.__setattr__(self, key, value)

    def _freeze(self):
        self.__isfrozen = True

    def __init__(self, seed, name='trial'):

        treat_as_filename = save_op.is_possibly_a_filename_containing_reloadable_seed(seed)
        treat_as_dict = (not treat_as_filename) and (trial_funcs.is_possibly_an_already_loaded_seed(seed))
        treat_as_options = (not treat_as_filename) and (not treat_as_dict)

        if treat_as_filename:
            self.__initialize_from_filename_seed(seed)
        elif treat_as_dict:
            self.__initialize_from_dict_seed(seed)
        elif treat_as_options:
            self.__initialize_from_options_seed(seed, name=name)
        else:
            message = 'unable to initialize an awebox trial from the given seed'
            print_op.log_and_raise_error(message)

        return None

    def __initialize_from_filename_seed(self, filename):
        seed = save_op.load_saved_data_from_dict(filename)
        self.__initialize_from_dict_seed(seed)
        return None

    def __initialize_from_dict_seed(self, seed):
        self.__solution_dict = seed['solution_dict']
        self.__options = seed['solution_dict']['options']

        self.__visualization = visualization.Visualization()
        self.__visualization.options = seed['solution_dict']['options']['visualization']

        self.__visualization.plot_dict = seed['plot_dict']
        self.__visualization.create_plot_logic_dict()
        return None

    def __initialize_from_options_seed(self, seed, name=None):
        self.__options_seed   = seed
        self.__options        = opts.Options()
        self.__options.fill_in_seed(self.__options_seed)
        self.__model          = model.Model()
        self.__formulation    = formulation.Formulation()
        self.__nlp            = nlp.NLP()
        self.__optimization   = optimization.Optimization()
        self.__visualization  = visualization.Visualization()
        self.__quality        = quality.Quality()
        self.__name           = name    #todo: names used as unique identifiers in sweep. smart?
        self.__type           = 'Trial'
        self.__status         = None
        self.__timings        = {}
        self.__solution_dict  = {}
        self.__save_flag      = False
        self.__return_status_numeric = -1
        self._freeze()
        return None

    def build(self, is_standalone_trial=True):

        if is_standalone_trial:
            print_op.log_license_info()

        if self.__options['user_options']['trajectory']['type'] == 'mpc':
            raise ValueError('Build method not supported for MPC trials. Use PMPC wrapper instead.')

        awelogger.logger.info(60*'=')
        awelogger.logger.info(12*' '+'Building trial "%s" ...', self.__name)
        awelogger.logger.info(60*'=')
        awelogger.logger.info('')

        architecture = archi.Architecture(self.__options['user_options']['system_model']['architecture'])
        self.__options.build(architecture)
        self.__model.build(self.__options['model'], architecture)
        self.__formulation.build(self.__options['formulation'], self.__model)
        self.__nlp.build(self.__options['nlp'], self.__model, self.__formulation)
        self.__optimization.build(self.__options['solver'], self.__nlp, self.__model, self.__formulation, self.__name)
        self.__visualization.build(self.__model, self.__nlp, self.__name, self.__options)
        self.__quality.build(self.__options['quality'], self.__name)
        self.set_timings('construction')
        awelogger.logger.info('Trial "%s" built.', self.__name)
        awelogger.logger.info('Trial construction time: %s',print_op.print_single_timing(self.__timings['construction']))
        awelogger.logger.info('')

    def optimize(self, options_seed=[], final_homotopy_step='final',
                 warmstart_file=None, debug_flags=[],
                 debug_locations=[], save_flag=False, intermediate_solve=False, recalibrate_viz=True):

        if not options_seed:
            options = self.__options
        else:
            # regenerate nlp bounds for parametric sweeps
            options = opts.Options()
            options.fill_in_seed(options_seed)
            architecture = archi.Architecture(self.__options['user_options']['system_model']['architecture'])
            options.build(architecture)
            self.__model.generate_scaled_variable_bounds(options['model'])
            self.__nlp.generate_variable_bounds(options['nlp'], self.__model)

        # get save_flag
        self.__save_flag = save_flag

        if self.__options['user_options']['trajectory']['type'] == 'mpc':
            raise ValueError('Optimize method not supported for MPC trials. Use PMPC wrapper instead.')

        awelogger.logger.info(60*'=')
        awelogger.logger.info(12*' '+'Optimizing trial "%s" ...', self.__name)
        awelogger.logger.info(60*'=')
        awelogger.logger.info('')


        self.__optimization.solve(self.__name, options['solver'], self.__nlp, self.__model,
                                  self.__formulation, self.__visualization,
                                  final_homotopy_step, warmstart_file, debug_flags=debug_flags,
                                  debug_locations=debug_locations, intermediate_solve=intermediate_solve)

        self.__solution_dict = self.generate_solution_dict()

        self.set_timings('optimization')

        self.__return_status_numeric = self.__optimization.return_status_numeric['optimization']

        if self.__optimization.solve_succeeded:
            awelogger.logger.info('Trial "%s" optimized.', self.__name)
            awelogger.logger.info('Trial optimization time: %s', print_op.print_single_timing(self.__timings['optimization']))

        else:

            awelogger.logger.info('WARNING: Optimization of Trial (%s) failed.', self.__name)

        # perform quality check
        if not intermediate_solve:

            if recalibrate_viz:
                cost_fun = self.nlp.cost_components[0]
                cost = struct_op.evaluate_cost_dict(cost_fun, self.__optimization.V_opt, self.__optimization.p_fix_num)
                self.visualization.recalibrate(self.__optimization.V_opt, self.__optimization.p_fix_num , self.visualization.plot_dict,
                                          self.__optimization.output_vals, self.__optimization.integral_output_vals,
                                          self.options, self.__optimization.time_grids, cost, self.name,
                                          self.__optimization.V_ref, self.__optimization.global_outputs_opt)

            if (self.__options['quality']['when'] == 'final') or (self.__options['quality']['when'] == 'final_success' and self.__optimization.solve_succeeded):
                self.__quality.check_quality(self)
            else:
                message = 'final solution quality was not checked!'
                print_op.base_print(message, level='warning')

        # print solution
        self.print_solution()

        # save trial if option is set
        if self.__save_flag is True or self.__options['solver']['save_trial'] == True:
            saving_method = self.__options['solver']['save_format']
            self.save(saving_method=saving_method)

        awelogger.logger.info('')

    def plot(self, flags, V_plot_scaled=None, cost=None, parametric_options=None, output_vals=None, sweep_toggle=False, fig_num=None):

        recalibrate = True
        if V_plot_scaled is None:
            V_plot_scaled = self.__solution_dict['V_opt']
            recalibrate = False

        if parametric_options is None:
            parametric_options = self.__options
        if output_vals == None:
            output_vals = self.__solution_dict['output_vals']
        if cost == None:
            cost = self.__solution_dict['cost']
        time_grids = self.__solution_dict['time_grids']
        integral_output_vals = self.__solution_dict['integral_output_vals']
        V_ref_scaled = self.__solution_dict['V_ref']
        trial_name = self.__solution_dict['name']
        global_outputs_opt = self.__solution_dict['global_outputs_opt']
        P_fix_num = self.__solution_dict['p_fix_num']

        self.__visualization.plot(V_plot_scaled, P_fix_num, parametric_options, output_vals, integral_output_vals, flags, time_grids, cost, trial_name, sweep_toggle, V_ref_scaled, global_outputs_opt, 'plot', fig_num, recalibrate=recalibrate)

        return None

    def set_timings(self, timing):
        if timing == 'construction':
            self.__timings['construction'] = self.model.timings['overall'] + self.formulation.timings['overall'] \
                                            + self.nlp.timings['overall'] + self.optimization.timings['setup']
        elif timing == 'optimization':
            self.__timings['optimization'] = self.optimization.timings['optimization']

    def print_solution(self):

        # the actual power indicators
        if 'e' in self.__model.integral_outputs.keys():
            e_final = self.__optimization.integral_outputs_final_si['int_out', -1, 'e']
        else:
            e_final = self.__optimization.V_final_si['x', -1, 'e'][-1]

        time_period = self.__optimization.global_outputs_opt['time_period'].full()[0][0]
        avg_power = e_final / time_period

        parameter_label = 'Parameter or Output'
        optimal_label = 'Value at Optimal Solution'
        dimension_label = 'Dimension'

        dict_parameters = {
            'Average power output': {optimal_label: str(avg_power/1.e3),
                                     dimension_label: 'kW'},
            'Time period': {optimal_label: str(time_period),
                            dimension_label: 's'}
            }
        theta_info = {
            'diam_t': ('Main tether diameter', 1e3, 'mm'),
            'diam_s': ('Secondary tether diameter', 1e3, 'mm'),
            'l_s': ('Secondary tether length', 1, 'm'),
            'l_t': ('Main tether length', 1, 'm'),
            'l_i': ('Intermediate tether length', 1, 'm'),
            'diam_i': ('Intermediate tether diameter', 1e3, 'mm'),
<<<<<<< HEAD
            'l_t_full': ('Wound tether length', 1, 'm'),
=======
>>>>>>> 1a79d67d
            'P_max': ('Peak power', 1e-3, 'kW'),
            'ell_radius': ('Ellipse radius', 1, 'm'),
            'ell_elevation': ('Ellipse elevation', 180.0/np.pi, 'deg'),
            'ell_theta': ('Ellipse division angle', 180.0/np.pi, 'deg'), 
            'a': ('Average induction', 1, '-'),
        }

        for theta in self.model.variables_dict['theta'].keys():
            if theta != 't_f':
                info = theta_info[theta]
                dict_parameters[info[0]] = {optimal_label: str(round(self.__optimization.V_final_si['theta', theta].full()[0][0]*info[1],3)),
                                            dimension_label: info[2]}

        print_op.print_dict_as_table(dict_parameters)

        return None

    def save(self, saving_method='reloadable_seed', filename=None, frequency=30., rotation_representation='euler'):

        object_to_save, file_extension = save_op.get_object_and_extension(saving_method=saving_method, trial_or_sweep=self.__type)

        # log saving method
        awelogger.logger.info('Saving the ' + object_to_save + ' of trial ' + self.__name + ' to ' + file_extension)

        # set savefile name to trial name if unspecified
        if filename is None:
            filename = self.__name

        # choose correct function for saving method
        if object_to_save == 'reloadable_seed':
            self.save_reloadable_seed(filename, file_extension)
        elif object_to_save == 'trajectory_only':
            self.write_to_csv(filename=filename, frequency=frequency, rotation_representation=rotation_representation)
        else:
            message = 'unable to save ' + object_to_save + ' object.'
            print_op.log_and_raise_error(message)

        # log that save is complete
        awelogger.logger.info('Trial (%s) saved.', self.__name)
        awelogger.logger.info('')
        awelogger.logger.info(print_op.hline('&'))
        awelogger.logger.info(print_op.hline('&'))
        awelogger.logger.info('')
        awelogger.logger.info('')

    def save_reloadable_seed(self, filename, file_extension):

        # create dict to be saved
        data_to_save = {}

        # store necessary information
        data_to_save['solution_dict'] = self.generate_solution_dict()
        data_to_save['plot_dict'] = self.__visualization.plot_dict

        # pickle data
        save_op.save(data_to_save, filename, file_extension)

    def write_to_csv(self, filename=None, frequency=None, rotation_representation='euler'):
        if filename is None:
            filename = self.name
        if frequency is None:
            interpolate = False
        else:
            interpolate = True
        trial_funcs.generate_trial_data_and_write_to_csv(self, filename, frequency, rotation_representation, interpolate)

        return None

    def generate_solution_dict(self):

        solution_dict = {}

        # seeding data
        solution_dict['time_grids'] = self.__optimization.time_grids
        solution_dict['name'] = self.__name

        # parametric sweep data
        solution_dict['V_opt'] = self.__optimization.V_opt
        solution_dict['V_final_si'] = self.__optimization.V_final_si
        solution_dict['V_ref'] = self.__optimization.V_ref
        solution_dict['p_fix_num'] = self.__optimization.p_fix_num
        solution_dict['options'] = self.__options
        solution_dict['output_vals'] = copy.deepcopy(self.__optimization.output_vals)
        solution_dict['integral_output_vals'] = self.__optimization.integral_output_vals
        solution_dict['stats'] = self.__optimization.stats
        solution_dict['iterations'] = self.__optimization.iterations
        solution_dict['timings'] = self.__optimization.timings
        cost_fun = self.__nlp.cost_components[0]
        cost = struct_op.evaluate_cost_dict(cost_fun, self.__optimization.V_opt, self.__optimization.p_fix_num)
        solution_dict['cost'] = cost
        solution_dict['global_outputs_opt'] = self.__optimization.global_outputs_opt

        # warmstart data
        solution_dict['final_homotopy_step'] = self.__optimization.final_homotopy_step
        solution_dict['Xdot_opt'] = self.__nlp.Xdot(self.__nlp.Xdot_fun(self.__optimization.V_opt))
        solution_dict['g_opt'] = self.__nlp.g(self.__nlp.g_fun(self.__optimization.V_opt, self.__optimization.p_fix_num))
        solution_dict['opt_arg'] = self.__optimization.arg

        return solution_dict

    def print_cost_information(self):

        if hasattr(self.optimization, 'solution'):
            sol = self.optimization.solution
            V_solution_scaled = self.nlp.V(sol['x'])
        else:
            V_solution_scaled = self.optimization.V_init

        p_fix_num = self.optimization.p_fix_num

        cost_fun = self.nlp.cost_components[0]
        cost_dict = struct_op.evaluate_cost_dict(cost_fun, V_solution_scaled, p_fix_num)

        message = '... cost components at solution are:'
        awelogger.logger.info(message)

        print_op.print_dict_as_table(cost_dict)

        awelogger.logger.info('')

        total_dict = {'total_cost': self.nlp.f_fun(V_solution_scaled, p_fix_num)}
        print_op.print_dict_as_table(total_dict)

        return None


    def generate_optimal_model(self, param_options = None):
        return trial_funcs.generate_optimal_model(self, param_options= param_options)

    @property
    def options_seed(self):
        return self.__options_seed

    @property
    def options(self):
        return self.__options

    @options.setter
    def options(self, value):
        print_op.log_and_raise_error('Cannot set options object.')

    @property
    def status(self):
        status_dict = {}
        status_dict['model'] = self.__model.status
        status_dict['nlp'] = self.__nlp.status
        status_dict['optimization'] = self.__optimization.status
        return status_dict

    @status.setter
    def status(self, value):
        print_op.log_and_raise_error('Cannot set status object.')

    @property
    def model(self):
        return self.__model

    @model.setter
    def model(self, value):
        print_op.log_and_raise_error('Cannot set model object.')

    @property
    def nlp(self):
        return self.__nlp

    @nlp.setter
    def nlp(self, value):
        print_op.log_and_raise_error('Cannot set nlp object.')

    @property
    def optimization(self):
        return self.__optimization

    @optimization.setter
    def optimization(self, value):
        print_op.log_and_raise_error('Cannot set optimization object.')

    @property
    def formulation(self):
        return self.__formulation

    @formulation.setter
    def formulation(self, value):
        print_op.log_and_raise_error('Cannot set formulation object.')

    @property
    def type(self):
        return self.__type

    @type.setter
    def type(self, value):
        print_op.log_and_raise_error('Cannot set type object.')

    @property
    def name(self):
        return self.__name

    @name.setter
    def name(self, value):
        print_op.log_and_raise_error('Cannot set name object.')

    @property
    def timings(self):
        return self.__timings

    @timings.setter
    def timings(self, value):
        print_op.log_and_raise_error('Cannot set timings object.')

    @property
    def visualization(self):
        return self.__visualization

    @visualization.setter
    def visualization(self, value):
        print_op.log_and_raise_error('Cannot set visualization object.')

    @property
    def quality(self):
        return self.__quality

    @quality.setter
    def quality(self, value):
        print_op.log_and_raise_error('Cannot set quality object.')

    @property
    def return_status_numeric(self):
        return self.__return_status_numeric

    @return_status_numeric.setter
    def return_status_numeric(self, value):
        print_op.log_and_raise_error('Cannot set return_status_numeric object.')

    @property
    def solution_dict(self):
        return self.__solution_dict

    @solution_dict.setter
    def solution_dict(self, value):
        print_op.log_and_raise_error('Cannot set solution_dict object.')

def generate_initial_state(model, V_init):
    # todo: is this being used anywhere?
    x0 = model.struct_list['x'](0.)
    for name in list(model.struct_list['x'].keys()):
        x0[name] = V_init['x',0,0,name]
    return x0<|MERGE_RESOLUTION|>--- conflicted
+++ resolved
@@ -268,10 +268,6 @@
             'l_t': ('Main tether length', 1, 'm'),
             'l_i': ('Intermediate tether length', 1, 'm'),
             'diam_i': ('Intermediate tether diameter', 1e3, 'mm'),
-<<<<<<< HEAD
-            'l_t_full': ('Wound tether length', 1, 'm'),
-=======
->>>>>>> 1a79d67d
             'P_max': ('Peak power', 1e-3, 'kW'),
             'ell_radius': ('Ellipse radius', 1, 'm'),
             'ell_elevation': ('Ellipse elevation', 180.0/np.pi, 'deg'),
