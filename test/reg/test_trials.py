--- conflicted
+++ resolved
@@ -184,30 +184,6 @@
     dual_kite_6_dof_options['user_options.system_model.kite_dof'] = 6
 
     small_dual_kite_options = copy.deepcopy(dual_kite_6_dof_options)
-<<<<<<< HEAD
-    small_dual_kite_options['user_options']['kite_standard'] = bubbledancer_data.data_dict()
-    small_dual_kite_options['user_options']['trajectory']['lift_mode']['windings'] = 1
-
-    actuator_qaxi_options = options.Options(internal_access=True)
-    actuator_qaxi_options['user_options']['system_model']['architecture'] = {1: 0, 2: 1, 3: 1}
-    actuator_qaxi_options['user_options']['kite_standard'] = ampyx_data.data_dict()
-    actuator_qaxi_options['user_options']['system_model']['kite_dof'] = 6
-    actuator_qaxi_options['user_options']['tether_drag_model'] = 'split'
-    actuator_qaxi_options['user_options']['induction_model'] = 'actuator'
-    actuator_qaxi_options['model']['aero']['actuator']['steadyness'] = 'quasi-steady'
-    actuator_qaxi_options['model']['aero']['actuator']['symmetry'] = 'axisymmetric'
-    actuator_qaxi_options['user_options']['trajectory']['lift_mode']['windings'] = 1
-    actuator_qaxi_options['model']['aero']['overwrite']['alpha_max_deg'] = 20.
-    actuator_qaxi_options['model']['aero']['overwrite']['alpha_min_deg'] = -20.
-    actuator_qaxi_options['model']['aero']['overwrite']['beta_max_deg'] = 20.
-    actuator_qaxi_options['model']['aero']['overwrite']['beta_min_deg'] = -20.
-    actuator_qaxi_options['model']['model_bounds']['tether_stress']['scaling'] = 10.
-    actuator_qaxi_options['model']['tether']['lift_tether_force'] = True
-    actuator_qaxi_options['model']['aero']['lift_aero_force'] = True
-    actuator_qaxi_options['nlp']['collocation']['u_param'] = 'zoh'
-    actuator_qaxi_options['solver']['cost']['fictitious'][0] = 1.e3
-    actuator_qaxi_options['nlp']['n_k'] = 15
-=======
     small_dual_kite_options['user_options.kite_standard'] = bubbledancer_data.data_dict()
     small_dual_kite_options['user_options.trajectory.lift_mode.windings'] = 1
 
@@ -225,9 +201,11 @@
     actuator_qaxi_options['model.aero.overwrite.beta_max_deg'] = 20.
     actuator_qaxi_options['model.aero.overwrite.beta_min_deg'] = -20.
     actuator_qaxi_options['model.model_bounds.tether_stress.scaling'] = 10.
+    actuator_qaxi_options['model.tether.lift_tether_force'] = True
+    actuator_qaxi_options['model.aero.lift_aero_force'] = True
+    actuator_qaxi_options['nlp.collocation.u_param'] = 'zoh'
     actuator_qaxi_options['solver.cost.fictitious.0'] = 1.e3
     actuator_qaxi_options['nlp.n_k'] = 15
->>>>>>> 472ac0d8
 
     actuator_uaxi_options = copy.deepcopy(actuator_qaxi_options)
     actuator_uaxi_options['model.aero.actuator.steadyness'] = 'unsteady'
@@ -244,26 +222,6 @@
 
 
     actuator_comparison_options = copy.deepcopy(actuator_qaxi_options)
-<<<<<<< HEAD
-    actuator_comparison_options['model']['aero']['actuator']['steadyness_comparison'] = ['q', 'u']
-    actuator_comparison_options['user_options']['system_model']['kite_dof'] = 6
-
-    vortex_options = options.Options(internal_access=True)
-    vortex_options['user_options']['system_model']['architecture'] = {1: 0}
-    vortex_options['user_options']['trajectory']['lift_mode']['windings'] = 1
-    vortex_options['user_options']['kite_standard'] = ampyx_data.data_dict()
-    vortex_options['user_options']['system_model']['kite_dof'] = 6
-    vortex_options['user_options']['induction_model'] = 'vortex'
-    vortex_options['user_options']['tether_drag_model'] = 'split'
-    vortex_options['nlp']['n_k'] = 8
-    vortex_options['model']['aero']['vortex']['wake_nodes'] = 10
-    vortex_options['model']['aero']['vortex']['representation'] = 'alg'
-    vortex_options['model']['aero']['overwrite']['alpha_max_deg'] = 20.
-    vortex_options['model']['aero']['overwrite']['alpha_min_deg'] = -20.
-    vortex_options['model']['tether']['lift_tether_force'] = True
-    vortex_options['model']['aero']['lift_aero_force'] = True
-    vortex_options['nlp']['collocation']['u_param'] = 'zoh'
-=======
     actuator_comparison_options['model.aero.actuator.steadyness_comparison'] = ['q', 'u']
     actuator_comparison_options['user_options.system_model.kite_dof'] = 6
 
@@ -279,7 +237,9 @@
     vortex_options['model.aero.vortex.representation'] = 'alg'
     vortex_options['model.aero.overwrite.alpha_max_deg'] = 20.
     vortex_options['model.aero.overwrite.alpha_min_deg'] = -20.
->>>>>>> 472ac0d8
+    vortex_options['model.tether.lift_tether_force'] = True
+    vortex_options['model.aero.lift_aero_force'] = True
+    vortex_options['nlp.collocation.u_param'] = 'zoh'
 
     dual_kite_tracking_options = copy.deepcopy(dual_kite_6_dof_options)
     dual_kite_tracking_options['user_options.trajectory.type'] = 'tracking'
